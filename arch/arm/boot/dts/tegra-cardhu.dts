/dts-v1/;

/include/ "tegra30.dtsi"

/ {
	model = "NVIDIA Tegra30 Cardhu evaluation board";
	compatible = "nvidia,cardhu", "nvidia,tegra30";

	memory {
		reg = <0x80000000 0x40000000>;
	};

	pinmux {
		pinctrl-names = "default";
		pinctrl-0 = <&state_default>;

		state_default: pinmux {
			sdmmc1_clk_pz0 {
				nvidia,pins = "sdmmc1_clk_pz0";
				nvidia,function = "sdmmc1";
				nvidia,pull = <0>;
				nvidia,tristate = <0>;
			};
			sdmmc1_cmd_pz1 {
				nvidia,pins =	"sdmmc1_cmd_pz1",
						"sdmmc1_dat0_py7",
						"sdmmc1_dat1_py6",
						"sdmmc1_dat2_py5",
						"sdmmc1_dat3_py4";
				nvidia,function = "sdmmc1";
				nvidia,pull = <2>;
				nvidia,tristate = <0>;
			};
			sdmmc4_clk_pcc4 {
				nvidia,pins =	"sdmmc4_clk_pcc4",
						"sdmmc4_rst_n_pcc3";
				nvidia,function = "sdmmc4";
				nvidia,pull = <0>;
				nvidia,tristate = <0>;
			};
			sdmmc4_dat0_paa0 {
				nvidia,pins =	"sdmmc4_dat0_paa0",
						"sdmmc4_dat1_paa1",
						"sdmmc4_dat2_paa2",
						"sdmmc4_dat3_paa3",
						"sdmmc4_dat4_paa4",
						"sdmmc4_dat5_paa5",
						"sdmmc4_dat6_paa6",
						"sdmmc4_dat7_paa7";
				nvidia,function = "sdmmc4";
				nvidia,pull = <2>;
				nvidia,tristate = <0>;
			};
			dap2_fs_pa2 {
				nvidia,pins =	"dap2_fs_pa2",
						"dap2_sclk_pa3",
						"dap2_din_pa4",
						"dap2_dout_pa5";
				nvidia,function = "i2s1";
				nvidia,pull = <0>;
				nvidia,tristate = <0>;
			};
		};
	};

	serial@70006000 {
		status = "okay";
		clock-frequency = <408000000>;
	};

	i2c@7000c000 {
		status = "okay";
		clock-frequency = <100000>;
	};

	i2c@7000c400 {
		status = "okay";
		clock-frequency = <100000>;
	};

	i2c@7000c500 {
		status = "okay";
		clock-frequency = <100000>;

		/* ALS and Proximity sensor */
		isl29028@44 {
			compatible = "isil,isl29028";
			reg = <0x44>;
			interrupt-parent = <&gpio>;
			interrupts = <88 0x04>; /*gpio PL0 */
		};
	};

	i2c@7000c700 {
		status = "okay";
		clock-frequency = <100000>;
	};

	i2c@7000d000 {
		status = "okay";
		clock-frequency = <100000>;

		wm8903: wm8903@1a {
			compatible = "wlf,wm8903";
			reg = <0x1a>;
			interrupt-parent = <&gpio>;
			interrupts = <179 0x04>; /* gpio PW3 */

			gpio-controller;
			#gpio-cells = <2>;

			micdet-cfg = <0>;
			micdet-delay = <100>;
			gpio-cfg = <0xffffffff 0xffffffff 0 0xffffffff 0xffffffff>;
		};

		tps62361 {
			compatible = "ti,tps62361";
			reg = <0x60>;

			regulator-name = "tps62361-vout";
			regulator-min-microvolt = <500000>;
			regulator-max-microvolt = <1500000>;
			regulator-boot-on;
			regulator-always-on;
			ti,vsel0-state-high;
			ti,vsel1-state-high;
		};
	};

	ahub {
		i2s@70080400 {
			status = "okay";
		};
	};

	sdhci@78000000 {
		status = "okay";
		cd-gpios = <&gpio 69 0>; /* gpio PI5 */
		wp-gpios = <&gpio 155 0>; /* gpio PT3 */
		power-gpios = <&gpio 31 0>; /* gpio PD7 */
		bus-width = <4>;
	};

	sdhci@78000600 {
		status = "okay";
		support-8bit;
	};

<<<<<<< HEAD
	sound {
		compatible = "nvidia,tegra-audio-wm8903-cardhu",
			     "nvidia,tegra-audio-wm8903";
		nvidia,model = "NVIDIA Tegra Cardhu";

		nvidia,audio-routing =
			"Headphone Jack", "HPOUTR",
			"Headphone Jack", "HPOUTL",
			"Int Spk", "ROP",
			"Int Spk", "RON",
			"Int Spk", "LOP",
			"Int Spk", "LON",
			"Mic Jack", "MICBIAS",
			"IN1L", "Mic Jack";

		nvidia,i2s-controller = <&tegra_i2s1>;
		nvidia,audio-codec = <&wm8903>;

		nvidia,spkr-en-gpios = <&wm8903 2 0>;
		nvidia,hp-det-gpios = <&gpio 178 0>; /* gpio PW2 */
=======
	sdhci@78000400 {
		support-8bit;
		bus-width = <8>;
>>>>>>> 7f217794
	};
};<|MERGE_RESOLUTION|>--- conflicted
+++ resolved
@@ -145,9 +145,9 @@
 	sdhci@78000600 {
 		status = "okay";
 		support-8bit;
+		bus-width = <8>;
 	};
 
-<<<<<<< HEAD
 	sound {
 		compatible = "nvidia,tegra-audio-wm8903-cardhu",
 			     "nvidia,tegra-audio-wm8903";
@@ -168,10 +168,5 @@
 
 		nvidia,spkr-en-gpios = <&wm8903 2 0>;
 		nvidia,hp-det-gpios = <&gpio 178 0>; /* gpio PW2 */
-=======
-	sdhci@78000400 {
-		support-8bit;
-		bus-width = <8>;
->>>>>>> 7f217794
 	};
 };