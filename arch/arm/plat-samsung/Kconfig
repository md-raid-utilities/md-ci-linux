# arch/arm/plat-samsung/Kconfig
#
# Copyright 2009 Simtec Electronics
#
# Licensed under GPLv2

config PLAT_SAMSUNG
	bool
	depends on ARCH_S3C2410 || ARCH_S3C24A0 || ARCH_S3C64XX || ARCH_S5PC1XX
	select NO_IOPORT
	default y
	help
	  Base platform code for all Samsung SoC based systems

if PLAT_SAMSUNG

# boot configurations

comment "Boot options"

config S3C_BOOT_WATCHDOG
	bool "S3C Initialisation watchdog"
	depends on S3C2410_WATCHDOG
	help
	  Say y to enable the watchdog during the kernel decompression
	  stage. If the kernel fails to uncompress, then the watchdog
	  will trigger a reset and the system should restart.

config S3C_BOOT_ERROR_RESET
	bool "S3C Reboot on decompression error"
	help
	  Say y here to use the watchdog to reset the system if the
	  kernel decompressor detects an error during decompression.

config S3C_BOOT_UART_FORCE_FIFO
       bool "Force UART FIFO on during boot process"
       default y
       help
         Say Y here to force the UART FIFOs on during the kernel
	 uncompressor


config S3C_LOWLEVEL_UART_PORT
	int "S3C UART to use for low-level messages"
	default 0
	help
	  Choice of which UART port to use for the low-level messages,
	  such as the `Uncompressing...` at start time. The value of
	  this configuration should be between zero and two. The port
	  must have been initialised by the boot-loader before use.

# clock options

config SAMSUNG_CLKSRC
	bool
	help
	  Select the clock code for the clksrc implementation
	  used by newer systems such as the S3C64XX.

# options for IRQ support

config SAMSUNG_IRQ_VIC_TIMER
       bool
       help
         Internal configuration to build the VIC timer interrupt code.

config SAMSUNG_IRQ_UART
       bool
       help
         Internal configuration to build the IRQ UART demux code.

# options for gpio configuration support

config SAMSUNG_GPIOLIB_4BIT
	bool
	help
	  GPIOlib file contains the 4 bit modification functions for gpio
	  configuration. GPIOlib shall be compiled only for S3C64XX and S5P
	  series of processors.

config S3C_GPIO_CFG_S3C24XX
	bool
	help
	  Internal configuration to enable S3C24XX style GPIO configuration
	  functions.

config S3C_GPIO_CFG_S3C64XX
	bool
	help
	  Internal configuration to enable S3C64XX style GPIO configuration
	  functions.

config S5P_GPIO_CFG_S5PC1XX
	bool
	help
	  Internal configuration to enable S5PC1XX style GPIO configuration
	  functions.

config S3C_GPIO_PULL_UPDOWN
	bool
	help
	  Internal configuration to enable the correct GPIO pull helper

config S3C_GPIO_PULL_DOWN
	bool
	help
	  Internal configuration to enable the correct GPIO pull helper

config S3C_GPIO_PULL_UP
	bool
	help
	  Internal configuration to enable the correct GPIO pull helper

config SAMSUNG_GPIO_EXTRA
	int "Number of additional GPIO pins"
	default 0
	help
	  Use additional GPIO space in addition to the GPIO's the SOC
	  provides. This allows expanding the GPIO space for use with
	  GPIO expanders.

config S3C_GPIO_SPACE
	int "Space between gpio banks"
	default 0
	help
	  Add a number of spare GPIO entries between each bank for debugging
	  purposes. This allows any problems where an counter overflows from
	  one bank to another to be caught, at the expense of using a little
	  more memory.

config S3C_GPIO_TRACK
	bool
	help
	  Internal configuration option to enable the s3c specific gpio
	  chip tracking if the platform requires it.

# ADC driver

config S3C_ADC
	bool "ADC common driver support"
	help
	  Core support for the ADC block found in the Samsung SoC systems
	  for drivers such as the touchscreen and hwmon to use to share
	  this resource.

# device definitions to compile in

config S3C_DEV_HSMMC
	bool
	help
	  Compile in platform device definitions for HSMMC code

config S3C_DEV_HSMMC1
	bool
	help
	  Compile in platform device definitions for HSMMC channel 1

config S3C_DEV_HSMMC2
	bool
	help
	  Compile in platform device definitions for HSMMC channel 2

config S3C_DEV_HWMON
	bool
	help
	    Compile in platform device definitions for HWMON

config S3C_DEV_I2C1
	bool
	help
	  Compile in platform device definitions for I2C channel 1

config S3C_DEV_FB
	bool
	help
	  Compile in platform device definition for framebuffer

config S3C_DEV_USB_HOST
	bool
	help
	  Compile in platform device definition for USB host.

config S3C_DEV_USB_HSOTG
	bool
	help
	  Compile in platform device definition for USB high-speed OtG

config S3C_DEV_NAND
	bool
	help
	  Compile in platform device definition for NAND controller

<<<<<<< HEAD
config SAMSUNG_DEV_ADC
	bool
	help
	  Compile in platform device definition for ADC controller
=======
config S3C_DEV_RTC
	bool
	help
	  Complie in platform device definition for RTC
>>>>>>> adc0950c

config S3C64XX_DEV_SPI
	bool
	help
	  Compile in platform device definitions for S3C64XX's type
	  SPI controllers.

# DMA

config S3C_DMA
	bool
	help
	  Internal configuration for S3C DMA core

config S3C_PL330_DMA
	bool
	select PL330
	help
	  S3C DMA API Driver for PL330 DMAC.

comment "Power management"

config SAMSUNG_PM_DEBUG
	bool "S3C2410 PM Suspend debug"
	depends on PM
	help
	  Say Y here if you want verbose debugging from the PM Suspend and
	  Resume code. See <file:Documentation/arm/Samsung-S3C24XX/Suspend.txt>
	  for more information.

config S3C_PM_DEBUG_LED_SMDK
       bool "SMDK LED suspend/resume debugging"
       depends on PM && (MACH_SMDK6410)
       help
         Say Y here to enable the use of the SMDK LEDs on the baseboard
	 for debugging of the state of the suspend and resume process.

	 Note, this currently only works for S3C64XX based SMDK boards.

config SAMSUNG_PM_CHECK
	bool "S3C2410 PM Suspend Memory CRC"
	depends on PM && CRC32
	help
	  Enable the PM code's memory area checksum over sleep. This option
	  will generate CRCs of all blocks of memory, and store them before
	  going to sleep. The blocks are then checked on resume for any
	  errors.

	  Note, this can take several seconds depending on memory size
	  and CPU speed.

	  See <file:Documentation/arm/Samsung-S3C24XX/Suspend.txt>

config SAMSUNG_PM_CHECK_CHUNKSIZE
	int "S3C2410 PM Suspend CRC Chunksize (KiB)"
	depends on PM && SAMSUNG_PM_CHECK
	default 64
	help
	  Set the chunksize in Kilobytes of the CRC for checking memory
	  corruption over suspend and resume. A smaller value will mean that
	  the CRC data block will take more memory, but wil identify any
	  faults with better precision.

	  See <file:Documentation/arm/Samsung-S3C24XX/Suspend.txt>

endif<|MERGE_RESOLUTION|>--- conflicted
+++ resolved
@@ -190,17 +190,15 @@
 	help
 	  Compile in platform device definition for NAND controller
 
-<<<<<<< HEAD
+config S3C_DEV_RTC
+	bool
+	help
+	  Complie in platform device definition for RTC
+
 config SAMSUNG_DEV_ADC
 	bool
 	help
 	  Compile in platform device definition for ADC controller
-=======
-config S3C_DEV_RTC
-	bool
-	help
-	  Complie in platform device definition for RTC
->>>>>>> adc0950c
 
 config S3C64XX_DEV_SPI
 	bool
