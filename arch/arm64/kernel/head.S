/*
 * Low-level CPU initialisation
 * Based on arch/arm/kernel/head.S
 *
 * Copyright (C) 1994-2002 Russell King
 * Copyright (C) 2003-2012 ARM Ltd.
 * Authors:	Catalin Marinas <catalin.marinas@arm.com>
 *		Will Deacon <will.deacon@arm.com>
 *
 * This program is free software; you can redistribute it and/or modify
 * it under the terms of the GNU General Public License version 2 as
 * published by the Free Software Foundation.
 *
 * This program is distributed in the hope that it will be useful,
 * but WITHOUT ANY WARRANTY; without even the implied warranty of
 * MERCHANTABILITY or FITNESS FOR A PARTICULAR PURPOSE.  See the
 * GNU General Public License for more details.
 *
 * You should have received a copy of the GNU General Public License
 * along with this program.  If not, see <http://www.gnu.org/licenses/>.
 */

#include <linux/linkage.h>
#include <linux/init.h>
#include <linux/irqchip/arm-gic-v3.h>

#include <asm/assembler.h>
#include <asm/ptrace.h>
#include <asm/asm-offsets.h>
#include <asm/cache.h>
#include <asm/cputype.h>
#include <asm/memory.h>
#include <asm/thread_info.h>
#include <asm/pgtable-hwdef.h>
#include <asm/pgtable.h>
#include <asm/page.h>
#include <asm/virt.h>

#define KERNEL_RAM_VADDR	(PAGE_OFFSET + TEXT_OFFSET)

<<<<<<< HEAD
#if (TEXT_OFFSET & 0xf) != 0
#error TEXT_OFFSET must be at least 16B aligned
#elif (PAGE_OFFSET & 0xfffff) != 0
#error PAGE_OFFSET must be at least 2MB aligned
#elif TEXT_OFFSET > 0xfffff
=======
#if (TEXT_OFFSET & 0xfff) != 0
#error TEXT_OFFSET must be at least 4KB aligned
#elif (PAGE_OFFSET & 0x1fffff) != 0
#error PAGE_OFFSET must be at least 2MB aligned
#elif TEXT_OFFSET > 0x1fffff
>>>>>>> 9e82bf01
#error TEXT_OFFSET must be less than 2MB
#endif

	.macro	pgtbl, ttb0, ttb1, virt_to_phys
	ldr	\ttb1, =swapper_pg_dir
	ldr	\ttb0, =idmap_pg_dir
	add	\ttb1, \ttb1, \virt_to_phys
	add	\ttb0, \ttb0, \virt_to_phys
	.endm

#ifdef CONFIG_ARM64_64K_PAGES
#define BLOCK_SHIFT	PAGE_SHIFT
#define BLOCK_SIZE	PAGE_SIZE
#define TABLE_SHIFT	PMD_SHIFT
#else
#define BLOCK_SHIFT	SECTION_SHIFT
#define BLOCK_SIZE	SECTION_SIZE
#define TABLE_SHIFT	PUD_SHIFT
#endif

#define KERNEL_START	KERNEL_RAM_VADDR
#define KERNEL_END	_end

/*
 * Initial memory map attributes.
 */
#ifndef CONFIG_SMP
#define PTE_FLAGS	PTE_TYPE_PAGE | PTE_AF
#define PMD_FLAGS	PMD_TYPE_SECT | PMD_SECT_AF
#else
#define PTE_FLAGS	PTE_TYPE_PAGE | PTE_AF | PTE_SHARED
#define PMD_FLAGS	PMD_TYPE_SECT | PMD_SECT_AF | PMD_SECT_S
#endif

#ifdef CONFIG_ARM64_64K_PAGES
#define MM_MMUFLAGS	PTE_ATTRINDX(MT_NORMAL) | PTE_FLAGS
#else
#define MM_MMUFLAGS	PMD_ATTRINDX(MT_NORMAL) | PMD_FLAGS
#endif

/*
 * Kernel startup entry point.
 * ---------------------------
 *
 * The requirements are:
 *   MMU = off, D-cache = off, I-cache = on or off,
 *   x0 = physical address to the FDT blob.
 *
 * This code is mostly position independent so you call this at
 * __pa(PAGE_OFFSET + TEXT_OFFSET).
 *
 * Note that the callee-saved registers are used for storing variables
 * that are useful before the MMU is enabled. The allocations are described
 * in the entry routines.
 */
	__HEAD

	/*
	 * DO NOT MODIFY. Image header expected by Linux boot-loaders.
	 */
#ifdef CONFIG_EFI
efi_head:
	/*
	 * This add instruction has no meaningful effect except that
	 * its opcode forms the magic "MZ" signature required by UEFI.
	 */
	add	x13, x18, #0x16
	b	stext
#else
	b	stext				// branch to kernel start, magic
	.long	0				// reserved
#endif
	.quad	_kernel_offset_le		// Image load offset from start of RAM, little-endian
	.quad	_kernel_size_le			// Effective size of kernel image, little-endian
	.quad	_kernel_flags_le		// Informative flags, little-endian
	.quad	0				// reserved
	.quad	0				// reserved
	.quad	0				// reserved
	.byte	0x41				// Magic number, "ARM\x64"
	.byte	0x52
	.byte	0x4d
	.byte	0x64
#ifdef CONFIG_EFI
	.long	pe_header - efi_head		// Offset to the PE header.
#else
	.word	0				// reserved
#endif

#ifdef CONFIG_EFI
	.align 3
pe_header:
	.ascii	"PE"
	.short 	0
coff_header:
	.short	0xaa64				// AArch64
	.short	2				// nr_sections
	.long	0 				// TimeDateStamp
	.long	0				// PointerToSymbolTable
	.long	1				// NumberOfSymbols
	.short	section_table - optional_header	// SizeOfOptionalHeader
	.short	0x206				// Characteristics.
						// IMAGE_FILE_DEBUG_STRIPPED |
						// IMAGE_FILE_EXECUTABLE_IMAGE |
						// IMAGE_FILE_LINE_NUMS_STRIPPED
optional_header:
	.short	0x20b				// PE32+ format
	.byte	0x02				// MajorLinkerVersion
	.byte	0x14				// MinorLinkerVersion
	.long	_edata - stext			// SizeOfCode
	.long	0				// SizeOfInitializedData
	.long	0				// SizeOfUninitializedData
	.long	efi_stub_entry - efi_head	// AddressOfEntryPoint
	.long	stext - efi_head		// BaseOfCode

extra_header_fields:
	.quad	0				// ImageBase
	.long	0x20				// SectionAlignment
	.long	0x8				// FileAlignment
	.short	0				// MajorOperatingSystemVersion
	.short	0				// MinorOperatingSystemVersion
	.short	0				// MajorImageVersion
	.short	0				// MinorImageVersion
	.short	0				// MajorSubsystemVersion
	.short	0				// MinorSubsystemVersion
	.long	0				// Win32VersionValue

	.long	_edata - efi_head		// SizeOfImage

	// Everything before the kernel image is considered part of the header
	.long	stext - efi_head		// SizeOfHeaders
	.long	0				// CheckSum
	.short	0xa				// Subsystem (EFI application)
	.short	0				// DllCharacteristics
	.quad	0				// SizeOfStackReserve
	.quad	0				// SizeOfStackCommit
	.quad	0				// SizeOfHeapReserve
	.quad	0				// SizeOfHeapCommit
	.long	0				// LoaderFlags
	.long	0x6				// NumberOfRvaAndSizes

	.quad	0				// ExportTable
	.quad	0				// ImportTable
	.quad	0				// ResourceTable
	.quad	0				// ExceptionTable
	.quad	0				// CertificationTable
	.quad	0				// BaseRelocationTable

	// Section table
section_table:

	/*
	 * The EFI application loader requires a relocation section
	 * because EFI applications must be relocatable.  This is a
	 * dummy section as far as we are concerned.
	 */
	.ascii	".reloc"
	.byte	0
	.byte	0			// end of 0 padding of section name
	.long	0
	.long	0
	.long	0			// SizeOfRawData
	.long	0			// PointerToRawData
	.long	0			// PointerToRelocations
	.long	0			// PointerToLineNumbers
	.short	0			// NumberOfRelocations
	.short	0			// NumberOfLineNumbers
	.long	0x42100040		// Characteristics (section flags)


	.ascii	".text"
	.byte	0
	.byte	0
	.byte	0        		// end of 0 padding of section name
	.long	_edata - stext		// VirtualSize
	.long	stext - efi_head	// VirtualAddress
	.long	_edata - stext		// SizeOfRawData
	.long	stext - efi_head	// PointerToRawData

	.long	0		// PointerToRelocations (0 for executables)
	.long	0		// PointerToLineNumbers (0 for executables)
	.short	0		// NumberOfRelocations  (0 for executables)
	.short	0		// NumberOfLineNumbers  (0 for executables)
	.long	0xe0500020	// Characteristics (section flags)
	.align 5
#endif

ENTRY(stext)
	mov	x21, x0				// x21=FDT
	bl	el2_setup			// Drop to EL1, w20=cpu_boot_mode
	bl	__calc_phys_offset		// x24=PHYS_OFFSET, x28=PHYS_OFFSET-PAGE_OFFSET
	bl	set_cpu_boot_mode_flag
	mrs	x22, midr_el1			// x22=cpuid
	mov	x0, x22
	bl	lookup_processor_type
	mov	x23, x0				// x23=current cpu_table
	cbz	x23, __error_p			// invalid processor (x23=0)?
	bl	__vet_fdt
	bl	__create_page_tables		// x25=TTBR0, x26=TTBR1
	/*
	 * The following calls CPU specific code in a position independent
	 * manner. See arch/arm64/mm/proc.S for details. x23 = base of
	 * cpu_info structure selected by lookup_processor_type above.
	 * On return, the CPU will be ready for the MMU to be turned on and
	 * the TCR will have been set.
	 */
	ldr	x27, __switch_data		// address to jump to after
						// MMU has been enabled
	adr	lr, __enable_mmu		// return (PIC) address
	ldr	x12, [x23, #CPU_INFO_SETUP]
	add	x12, x12, x28			// __virt_to_phys
	br	x12				// initialise processor
ENDPROC(stext)

/*
 * If we're fortunate enough to boot at EL2, ensure that the world is
 * sane before dropping to EL1.
 *
 * Returns either BOOT_CPU_MODE_EL1 or BOOT_CPU_MODE_EL2 in x20 if
 * booted in EL1 or EL2 respectively.
 */
ENTRY(el2_setup)
	mrs	x0, CurrentEL
	cmp	x0, #CurrentEL_EL2
	b.ne	1f
	mrs	x0, sctlr_el2
CPU_BE(	orr	x0, x0, #(1 << 25)	)	// Set the EE bit for EL2
CPU_LE(	bic	x0, x0, #(1 << 25)	)	// Clear the EE bit for EL2
	msr	sctlr_el2, x0
	b	2f
1:	mrs	x0, sctlr_el1
CPU_BE(	orr	x0, x0, #(3 << 24)	)	// Set the EE and E0E bits for EL1
CPU_LE(	bic	x0, x0, #(3 << 24)	)	// Clear the EE and E0E bits for EL1
	msr	sctlr_el1, x0
	mov	w20, #BOOT_CPU_MODE_EL1		// This cpu booted in EL1
	isb
	ret

	/* Hyp configuration. */
2:	mov	x0, #(1 << 31)			// 64-bit EL1
	msr	hcr_el2, x0

	/* Generic timers. */
	mrs	x0, cnthctl_el2
	orr	x0, x0, #3			// Enable EL1 physical timers
	msr	cnthctl_el2, x0
	msr	cntvoff_el2, xzr		// Clear virtual offset

#ifdef CONFIG_ARM_GIC_V3
	/* GICv3 system register access */
	mrs	x0, id_aa64pfr0_el1
	ubfx	x0, x0, #24, #4
	cmp	x0, #1
	b.ne	3f

	mrs_s	x0, ICC_SRE_EL2
	orr	x0, x0, #ICC_SRE_EL2_SRE	// Set ICC_SRE_EL2.SRE==1
	orr	x0, x0, #ICC_SRE_EL2_ENABLE	// Set ICC_SRE_EL2.Enable==1
	msr_s	ICC_SRE_EL2, x0
	isb					// Make sure SRE is now set
	msr_s	ICH_HCR_EL2, xzr		// Reset ICC_HCR_EL2 to defaults

3:
#endif

	/* Populate ID registers. */
	mrs	x0, midr_el1
	mrs	x1, mpidr_el1
	msr	vpidr_el2, x0
	msr	vmpidr_el2, x1

	/* sctlr_el1 */
	mov	x0, #0x0800			// Set/clear RES{1,0} bits
CPU_BE(	movk	x0, #0x33d0, lsl #16	)	// Set EE and E0E on BE systems
CPU_LE(	movk	x0, #0x30d0, lsl #16	)	// Clear EE and E0E on LE systems
	msr	sctlr_el1, x0

	/* Coprocessor traps. */
	mov	x0, #0x33ff
	msr	cptr_el2, x0			// Disable copro. traps to EL2

#ifdef CONFIG_COMPAT
	msr	hstr_el2, xzr			// Disable CP15 traps to EL2
#endif

	/* Stage-2 translation */
	msr	vttbr_el2, xzr

	/* Hypervisor stub */
	adr	x0, __hyp_stub_vectors
	msr	vbar_el2, x0

	/* spsr */
	mov	x0, #(PSR_F_BIT | PSR_I_BIT | PSR_A_BIT | PSR_D_BIT |\
		      PSR_MODE_EL1h)
	msr	spsr_el2, x0
	msr	elr_el2, lr
	mov	w20, #BOOT_CPU_MODE_EL2		// This CPU booted in EL2
	eret
ENDPROC(el2_setup)

/*
 * Sets the __boot_cpu_mode flag depending on the CPU boot mode passed
 * in x20. See arch/arm64/include/asm/virt.h for more info.
 */
ENTRY(set_cpu_boot_mode_flag)
	ldr	x1, =__boot_cpu_mode		// Compute __boot_cpu_mode
	add	x1, x1, x28
	cmp	w20, #BOOT_CPU_MODE_EL2
	b.ne	1f
	add	x1, x1, #4
1:	str	w20, [x1]			// This CPU has booted in EL1
	dmb	sy
	dc	ivac, x1			// Invalidate potentially stale cache line
	ret
ENDPROC(set_cpu_boot_mode_flag)

/*
 * We need to find out the CPU boot mode long after boot, so we need to
 * store it in a writable variable.
 *
 * This is not in .bss, because we set it sufficiently early that the boot-time
 * zeroing of .bss would clobber it.
 */
	.pushsection	.data..cacheline_aligned
ENTRY(__boot_cpu_mode)
	.align	L1_CACHE_SHIFT
	.long	BOOT_CPU_MODE_EL2
	.long	0
	.popsection

#ifdef CONFIG_SMP
	.align	3
1:	.quad	.
	.quad	secondary_holding_pen_release

	/*
	 * This provides a "holding pen" for platforms to hold all secondary
	 * cores are held until we're ready for them to initialise.
	 */
ENTRY(secondary_holding_pen)
	bl	el2_setup			// Drop to EL1, w20=cpu_boot_mode
	bl	__calc_phys_offset		// x24=PHYS_OFFSET, x28=PHYS_OFFSET-PAGE_OFFSET
	bl	set_cpu_boot_mode_flag
	mrs	x0, mpidr_el1
	ldr     x1, =MPIDR_HWID_BITMASK
	and	x0, x0, x1
	adr	x1, 1b
	ldp	x2, x3, [x1]
	sub	x1, x1, x2
	add	x3, x3, x1
pen:	ldr	x4, [x3]
	cmp	x4, x0
	b.eq	secondary_startup
	wfe
	b	pen
ENDPROC(secondary_holding_pen)

	/*
	 * Secondary entry point that jumps straight into the kernel. Only to
	 * be used where CPUs are brought online dynamically by the kernel.
	 */
ENTRY(secondary_entry)
	bl	el2_setup			// Drop to EL1
	bl	__calc_phys_offset		// x24=PHYS_OFFSET, x28=PHYS_OFFSET-PAGE_OFFSET
	bl	set_cpu_boot_mode_flag
	b	secondary_startup
ENDPROC(secondary_entry)

ENTRY(secondary_startup)
	/*
	 * Common entry point for secondary CPUs.
	 */
	mrs	x22, midr_el1			// x22=cpuid
	mov	x0, x22
	bl	lookup_processor_type
	mov	x23, x0				// x23=current cpu_table
	cbz	x23, __error_p			// invalid processor (x23=0)?

	pgtbl	x25, x26, x28			// x25=TTBR0, x26=TTBR1
	ldr	x12, [x23, #CPU_INFO_SETUP]
	add	x12, x12, x28			// __virt_to_phys
	blr	x12				// initialise processor

	ldr	x21, =secondary_data
	ldr	x27, =__secondary_switched	// address to jump to after enabling the MMU
	b	__enable_mmu
ENDPROC(secondary_startup)

ENTRY(__secondary_switched)
	ldr	x0, [x21]			// get secondary_data.stack
	mov	sp, x0
	mov	x29, #0
	b	secondary_start_kernel
ENDPROC(__secondary_switched)
#endif	/* CONFIG_SMP */

/*
 * Setup common bits before finally enabling the MMU. Essentially this is just
 * loading the page table pointer and vector base registers.
 *
 * On entry to this code, x0 must contain the SCTLR_EL1 value for turning on
 * the MMU.
 */
__enable_mmu:
	ldr	x5, =vectors
	msr	vbar_el1, x5
	msr	ttbr0_el1, x25			// load TTBR0
	msr	ttbr1_el1, x26			// load TTBR1
	isb
	b	__turn_mmu_on
ENDPROC(__enable_mmu)

/*
 * Enable the MMU. This completely changes the structure of the visible memory
 * space. You will not be able to trace execution through this.
 *
 *  x0  = system control register
 *  x27 = *virtual* address to jump to upon completion
 *
 * other registers depend on the function called upon completion
 *
 * We align the entire function to the smallest power of two larger than it to
 * ensure it fits within a single block map entry. Otherwise were PHYS_OFFSET
 * close to the end of a 512MB or 1GB block we might require an additional
 * table to map the entire function.
 */
	.align	4
__turn_mmu_on:
	msr	sctlr_el1, x0
	isb
	br	x27
ENDPROC(__turn_mmu_on)

/*
 * Calculate the start of physical memory.
 */
__calc_phys_offset:
	adr	x0, 1f
	ldp	x1, x2, [x0]
	sub	x28, x0, x1			// x28 = PHYS_OFFSET - PAGE_OFFSET
	add	x24, x2, x28			// x24 = PHYS_OFFSET
	ret
ENDPROC(__calc_phys_offset)

	.align 3
1:	.quad	.
	.quad	PAGE_OFFSET

/*
 * Macro to create a table entry to the next page.
<<<<<<< HEAD
 *
 *	tbl:	page table address
 *	virt:	virtual address
 *	shift:	#imm page table shift
 *	ptrs:	#imm pointers per table page
 *
 * Preserves:	virt
 * Corrupts:	tmp1, tmp2
 * Returns:	tbl -> next level table page address
 */
	.macro	create_table_entry, tbl, virt, shift, ptrs, tmp1, tmp2
	lsr	\tmp1, \virt, #\shift
	and	\tmp1, \tmp1, #\ptrs - 1	// table index
	add	\tmp2, \tbl, #PAGE_SIZE
	orr	\tmp2, \tmp2, #PMD_TYPE_TABLE	// address of next table and entry type
	str	\tmp2, [\tbl, \tmp1, lsl #3]
	add	\tbl, \tbl, #PAGE_SIZE		// next level table page
	.endm

/*
 * Macro to populate the PGD (and possibily PUD) for the corresponding
 * block entry in the next level (tbl) for the given virtual address.
 *
 * Preserves:	tbl, next, virt
=======
 *
 *	tbl:	page table address
 *	virt:	virtual address
 *	shift:	#imm page table shift
 *	ptrs:	#imm pointers per table page
 *
 * Preserves:	virt
>>>>>>> 9e82bf01
 * Corrupts:	tmp1, tmp2
 * Returns:	tbl -> next level table page address
 */
<<<<<<< HEAD
=======
	.macro	create_table_entry, tbl, virt, shift, ptrs, tmp1, tmp2
	lsr	\tmp1, \virt, #\shift
	and	\tmp1, \tmp1, #\ptrs - 1	// table index
	add	\tmp2, \tbl, #PAGE_SIZE
	orr	\tmp2, \tmp2, #PMD_TYPE_TABLE	// address of next table and entry type
	str	\tmp2, [\tbl, \tmp1, lsl #3]
	add	\tbl, \tbl, #PAGE_SIZE		// next level table page
	.endm

/*
 * Macro to populate the PGD (and possibily PUD) for the corresponding
 * block entry in the next level (tbl) for the given virtual address.
 *
 * Preserves:	tbl, next, virt
 * Corrupts:	tmp1, tmp2
 */
>>>>>>> 9e82bf01
	.macro	create_pgd_entry, tbl, virt, tmp1, tmp2
	create_table_entry \tbl, \virt, PGDIR_SHIFT, PTRS_PER_PGD, \tmp1, \tmp2
#if SWAPPER_PGTABLE_LEVELS == 3
	create_table_entry \tbl, \virt, TABLE_SHIFT, PTRS_PER_PTE, \tmp1, \tmp2
#endif
	.endm

/*
 * Macro to populate block entries in the page table for the start..end
 * virtual range (inclusive).
 *
 * Preserves:	tbl, flags
 * Corrupts:	phys, start, end, pstate
 */
	.macro	create_block_map, tbl, flags, phys, start, end
	lsr	\phys, \phys, #BLOCK_SHIFT
	lsr	\start, \start, #BLOCK_SHIFT
	and	\start, \start, #PTRS_PER_PTE - 1	// table index
	orr	\phys, \flags, \phys, lsl #BLOCK_SHIFT	// table entry
	lsr	\end, \end, #BLOCK_SHIFT
	and	\end, \end, #PTRS_PER_PTE - 1		// table end index
9999:	str	\phys, [\tbl, \start, lsl #3]		// store the entry
	add	\start, \start, #1			// next entry
	add	\phys, \phys, #BLOCK_SIZE		// next block
	cmp	\start, \end
	b.ls	9999b
	.endm

/*
 * Setup the initial page tables. We only setup the barest amount which is
 * required to get the kernel running. The following sections are required:
 *   - identity mapping to enable the MMU (low address, TTBR0)
 *   - first few MB of the kernel linear mapping to jump to once the MMU has
 *     been enabled, including the FDT blob (TTBR1)
 *   - pgd entry for fixed mappings (TTBR1)
 */
__create_page_tables:
	pgtbl	x25, x26, x28			// idmap_pg_dir and swapper_pg_dir addresses
	mov	x27, lr

	/*
	 * Invalidate the idmap and swapper page tables to avoid potential
	 * dirty cache lines being evicted.
	 */
	mov	x0, x25
	add	x1, x26, #SWAPPER_DIR_SIZE
	bl	__inval_cache_range

	/*
	 * Clear the idmap and swapper page tables.
	 */
	mov	x0, x25
	add	x6, x26, #SWAPPER_DIR_SIZE
1:	stp	xzr, xzr, [x0], #16
	stp	xzr, xzr, [x0], #16
	stp	xzr, xzr, [x0], #16
	stp	xzr, xzr, [x0], #16
	cmp	x0, x6
	b.lo	1b

	ldr	x7, =MM_MMUFLAGS

	/*
	 * Create the identity mapping.
	 */
	mov	x0, x25				// idmap_pg_dir
	ldr	x3, =KERNEL_START
	add	x3, x3, x28			// __pa(KERNEL_START)
	create_pgd_entry x0, x3, x5, x6
	ldr	x6, =KERNEL_END
	mov	x5, x3				// __pa(KERNEL_START)
	add	x6, x6, x28			// __pa(KERNEL_END)
	create_block_map x0, x7, x3, x5, x6

	/*
	 * Map the kernel image (starting with PHYS_OFFSET).
	 */
	mov	x0, x26				// swapper_pg_dir
	mov	x5, #PAGE_OFFSET
	create_pgd_entry x0, x5, x3, x6
	ldr	x6, =KERNEL_END
	mov	x3, x24				// phys offset
	create_block_map x0, x7, x3, x5, x6

	/*
	 * Map the FDT blob (maximum 2MB; must be within 512MB of
	 * PHYS_OFFSET).
	 */
	mov	x3, x21				// FDT phys address
	and	x3, x3, #~((1 << 21) - 1)	// 2MB aligned
	mov	x6, #PAGE_OFFSET
	sub	x5, x3, x24			// subtract PHYS_OFFSET
	tst	x5, #~((1 << 29) - 1)		// within 512MB?
	csel	x21, xzr, x21, ne		// zero the FDT pointer
	b.ne	1f
	add	x5, x5, x6			// __va(FDT blob)
	add	x6, x5, #1 << 21		// 2MB for the FDT blob
	sub	x6, x6, #1			// inclusive range
	create_block_map x0, x7, x3, x5, x6
1:
	/*
	 * Since the page tables have been populated with non-cacheable
	 * accesses (MMU disabled), invalidate the idmap and swapper page
	 * tables again to remove any speculatively loaded cache lines.
	 */
	mov	x0, x25
	add	x1, x26, #SWAPPER_DIR_SIZE
	bl	__inval_cache_range

	mov	lr, x27
	ret
ENDPROC(__create_page_tables)
	.ltorg

	.align	3
	.type	__switch_data, %object
__switch_data:
	.quad	__mmap_switched
	.quad	__bss_start			// x6
	.quad	__bss_stop			// x7
	.quad	processor_id			// x4
	.quad	__fdt_pointer			// x5
	.quad	memstart_addr			// x6
	.quad	init_thread_union + THREAD_START_SP // sp

/*
 * The following fragment of code is executed with the MMU on in MMU mode, and
 * uses absolute addresses; this is not position independent.
 */
__mmap_switched:
	adr	x3, __switch_data + 8

	ldp	x6, x7, [x3], #16
1:	cmp	x6, x7
	b.hs	2f
	str	xzr, [x6], #8			// Clear BSS
	b	1b
2:
	ldp	x4, x5, [x3], #16
	ldr	x6, [x3], #8
	ldr	x16, [x3]
	mov	sp, x16
	str	x22, [x4]			// Save processor ID
	str	x21, [x5]			// Save FDT pointer
	str	x24, [x6]			// Save PHYS_OFFSET
	mov	x29, #0
	b	start_kernel
ENDPROC(__mmap_switched)

/*
 * Exception handling. Something went wrong and we can't proceed. We ought to
 * tell the user, but since we don't have any guarantee that we're even
 * running on the right architecture, we do virtually nothing.
 */
__error_p:
ENDPROC(__error_p)

__error:
1:	nop
	b	1b
ENDPROC(__error)

/*
 * This function gets the processor ID in w0 and searches the cpu_table[] for
 * a match. It returns a pointer to the struct cpu_info it found. The
 * cpu_table[] must end with an empty (all zeros) structure.
 *
 * This routine can be called via C code and it needs to work with the MMU
 * both disabled and enabled (the offset is calculated automatically).
 */
ENTRY(lookup_processor_type)
	adr	x1, __lookup_processor_type_data
	ldp	x2, x3, [x1]
	sub	x1, x1, x2			// get offset between VA and PA
	add	x3, x3, x1			// convert VA to PA
1:
	ldp	w5, w6, [x3]			// load cpu_id_val and cpu_id_mask
	cbz	w5, 2f				// end of list?
	and	w6, w6, w0
	cmp	w5, w6
	b.eq	3f
	add	x3, x3, #CPU_INFO_SZ
	b	1b
2:
	mov	x3, #0				// unknown processor
3:
	mov	x0, x3
	ret
ENDPROC(lookup_processor_type)

	.align	3
	.type	__lookup_processor_type_data, %object
__lookup_processor_type_data:
	.quad	.
	.quad	cpu_table
	.size	__lookup_processor_type_data, . - __lookup_processor_type_data

/*
 * Determine validity of the x21 FDT pointer.
 * The dtb must be 8-byte aligned and live in the first 512M of memory.
 */
__vet_fdt:
	tst	x21, #0x7
	b.ne	1f
	cmp	x21, x24
	b.lt	1f
	mov	x0, #(1 << 29)
	add	x0, x0, x24
	cmp	x21, x0
	b.ge	1f
	ret
1:
	mov	x21, #0
	ret
ENDPROC(__vet_fdt)<|MERGE_RESOLUTION|>--- conflicted
+++ resolved
@@ -38,19 +38,11 @@
 
 #define KERNEL_RAM_VADDR	(PAGE_OFFSET + TEXT_OFFSET)
 
-<<<<<<< HEAD
-#if (TEXT_OFFSET & 0xf) != 0
-#error TEXT_OFFSET must be at least 16B aligned
-#elif (PAGE_OFFSET & 0xfffff) != 0
-#error PAGE_OFFSET must be at least 2MB aligned
-#elif TEXT_OFFSET > 0xfffff
-=======
 #if (TEXT_OFFSET & 0xfff) != 0
 #error TEXT_OFFSET must be at least 4KB aligned
 #elif (PAGE_OFFSET & 0x1fffff) != 0
 #error PAGE_OFFSET must be at least 2MB aligned
 #elif TEXT_OFFSET > 0x1fffff
->>>>>>> 9e82bf01
 #error TEXT_OFFSET must be less than 2MB
 #endif
 
@@ -501,7 +493,6 @@
 
 /*
  * Macro to create a table entry to the next page.
-<<<<<<< HEAD
  *
  *	tbl:	page table address
  *	virt:	virtual address
@@ -526,37 +517,8 @@
  * block entry in the next level (tbl) for the given virtual address.
  *
  * Preserves:	tbl, next, virt
-=======
- *
- *	tbl:	page table address
- *	virt:	virtual address
- *	shift:	#imm page table shift
- *	ptrs:	#imm pointers per table page
- *
- * Preserves:	virt
->>>>>>> 9e82bf01
  * Corrupts:	tmp1, tmp2
- * Returns:	tbl -> next level table page address
- */
-<<<<<<< HEAD
-=======
-	.macro	create_table_entry, tbl, virt, shift, ptrs, tmp1, tmp2
-	lsr	\tmp1, \virt, #\shift
-	and	\tmp1, \tmp1, #\ptrs - 1	// table index
-	add	\tmp2, \tbl, #PAGE_SIZE
-	orr	\tmp2, \tmp2, #PMD_TYPE_TABLE	// address of next table and entry type
-	str	\tmp2, [\tbl, \tmp1, lsl #3]
-	add	\tbl, \tbl, #PAGE_SIZE		// next level table page
-	.endm
-
-/*
- * Macro to populate the PGD (and possibily PUD) for the corresponding
- * block entry in the next level (tbl) for the given virtual address.
- *
- * Preserves:	tbl, next, virt
- * Corrupts:	tmp1, tmp2
- */
->>>>>>> 9e82bf01
+ */
 	.macro	create_pgd_entry, tbl, virt, tmp1, tmp2
 	create_table_entry \tbl, \virt, PGDIR_SHIFT, PTRS_PER_PGD, \tmp1, \tmp2
 #if SWAPPER_PGTABLE_LEVELS == 3
