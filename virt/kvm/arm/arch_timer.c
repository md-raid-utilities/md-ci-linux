--- conflicted
+++ resolved
@@ -309,23 +309,15 @@
 	}
 }
 
-<<<<<<< HEAD
-=======
 /* Only called for a fully emulated timer */
->>>>>>> 0ecfebd2
 static void timer_emulate(struct arch_timer_context *ctx)
 {
 	bool should_fire = kvm_timer_should_fire(ctx);
 
 	trace_kvm_timer_emulate(ctx, should_fire);
 
-<<<<<<< HEAD
-	if (should_fire) {
-		kvm_timer_update_irq(ctx->vcpu, true, ctx);
-=======
 	if (should_fire != ctx->irq.level) {
 		kvm_timer_update_irq(ctx->vcpu, should_fire, ctx);
->>>>>>> 0ecfebd2
 		return;
 	}
 
