--- conflicted
+++ resolved
@@ -5267,15 +5267,9 @@
 					UnboundedRequestEnabledThisState,
 					CompressedBufferSizeInkByteThisState,
 					&v->DRAMClockChangeSupport[i][j],
-<<<<<<< HEAD
 					&dummy,
 					&dummy,
 					&dummy,
-=======
-					&dummy,
-					&dummy,
-					&dummy,
->>>>>>> 9abf2313
 					&dummy);
 		}
 	}
