// SPDX-License-Identifier: GPL-2.0-or-later
/*******************************************************************************
 * Filename:  target_core_configfs.c
 *
 * This file contains ConfigFS logic for the Generic Target Engine project.
 *
 * (c) Copyright 2008-2013 Datera, Inc.
 *
 * Nicholas A. Bellinger <nab@kernel.org>
 *
 * based on configfs Copyright (C) 2005 Oracle.  All rights reserved.
 *
 ****************************************************************************/

#include <linux/module.h>
#include <linux/moduleparam.h>
#include <generated/utsrelease.h>
#include <linux/utsname.h>
#include <linux/init.h>
#include <linux/fs.h>
#include <linux/namei.h>
#include <linux/slab.h>
#include <linux/types.h>
#include <linux/delay.h>
#include <linux/unistd.h>
#include <linux/string.h>
#include <linux/parser.h>
#include <linux/syscalls.h>
#include <linux/configfs.h>
#include <linux/spinlock.h>

#include <target/target_core_base.h>
#include <target/target_core_backend.h>
#include <target/target_core_fabric.h>

#include "target_core_internal.h"
#include "target_core_alua.h"
#include "target_core_pr.h"
#include "target_core_rd.h"
#include "target_core_xcopy.h"

#define TB_CIT_SETUP(_name, _item_ops, _group_ops, _attrs)		\
static void target_core_setup_##_name##_cit(struct target_backend *tb)	\
{									\
	struct config_item_type *cit = &tb->tb_##_name##_cit;		\
									\
	cit->ct_item_ops = _item_ops;					\
	cit->ct_group_ops = _group_ops;					\
	cit->ct_attrs = _attrs;						\
	cit->ct_owner = tb->ops->owner;					\
	pr_debug("Setup generic %s\n", __stringify(_name));		\
}

#define TB_CIT_SETUP_DRV(_name, _item_ops, _group_ops)			\
static void target_core_setup_##_name##_cit(struct target_backend *tb)	\
{									\
	struct config_item_type *cit = &tb->tb_##_name##_cit;		\
									\
	cit->ct_item_ops = _item_ops;					\
	cit->ct_group_ops = _group_ops;					\
	cit->ct_attrs = tb->ops->tb_##_name##_attrs;			\
	cit->ct_owner = tb->ops->owner;					\
	pr_debug("Setup generic %s\n", __stringify(_name));		\
}

extern struct t10_alua_lu_gp *default_lu_gp;

static LIST_HEAD(g_tf_list);
static DEFINE_MUTEX(g_tf_lock);

static struct config_group target_core_hbagroup;
static struct config_group alua_group;
static struct config_group alua_lu_gps_group;

static inline struct se_hba *
item_to_hba(struct config_item *item)
{
	return container_of(to_config_group(item), struct se_hba, hba_group);
}

/*
 * Attributes for /sys/kernel/config/target/
 */
static ssize_t target_core_item_version_show(struct config_item *item,
		char *page)
{
	return sprintf(page, "Target Engine Core ConfigFS Infrastructure %s"
		" on %s/%s on "UTS_RELEASE"\n", TARGET_CORE_VERSION,
		utsname()->sysname, utsname()->machine);
}

CONFIGFS_ATTR_RO(target_core_item_, version);

char db_root[DB_ROOT_LEN] = DB_ROOT_DEFAULT;
static char db_root_stage[DB_ROOT_LEN];

static ssize_t target_core_item_dbroot_show(struct config_item *item,
					    char *page)
{
	return sprintf(page, "%s\n", db_root);
}

static ssize_t target_core_item_dbroot_store(struct config_item *item,
					const char *page, size_t count)
{
	ssize_t read_bytes;
	struct file *fp;

	mutex_lock(&g_tf_lock);
	if (!list_empty(&g_tf_list)) {
		mutex_unlock(&g_tf_lock);
		pr_err("db_root: cannot be changed: target drivers registered");
		return -EINVAL;
	}

	if (count > (DB_ROOT_LEN - 1)) {
		mutex_unlock(&g_tf_lock);
		pr_err("db_root: count %d exceeds DB_ROOT_LEN-1: %u\n",
		       (int)count, DB_ROOT_LEN - 1);
		return -EINVAL;
	}

	read_bytes = snprintf(db_root_stage, DB_ROOT_LEN, "%s", page);
	if (!read_bytes) {
		mutex_unlock(&g_tf_lock);
		return -EINVAL;
	}
	if (db_root_stage[read_bytes - 1] == '\n')
		db_root_stage[read_bytes - 1] = '\0';

	/* validate new db root before accepting it */
	fp = filp_open(db_root_stage, O_RDONLY, 0);
	if (IS_ERR(fp)) {
		mutex_unlock(&g_tf_lock);
		pr_err("db_root: cannot open: %s\n", db_root_stage);
		return -EINVAL;
	}
	if (!S_ISDIR(file_inode(fp)->i_mode)) {
		filp_close(fp, NULL);
		mutex_unlock(&g_tf_lock);
		pr_err("db_root: not a directory: %s\n", db_root_stage);
		return -EINVAL;
	}
	filp_close(fp, NULL);

	strncpy(db_root, db_root_stage, read_bytes);

	mutex_unlock(&g_tf_lock);

	pr_debug("Target_Core_ConfigFS: db_root set to %s\n", db_root);

	return read_bytes;
}

CONFIGFS_ATTR(target_core_item_, dbroot);

static struct target_fabric_configfs *target_core_get_fabric(
	const char *name)
{
	struct target_fabric_configfs *tf;

	if (!name)
		return NULL;

	mutex_lock(&g_tf_lock);
	list_for_each_entry(tf, &g_tf_list, tf_list) {
		const char *cmp_name = tf->tf_ops->fabric_alias;
		if (!cmp_name)
			cmp_name = tf->tf_ops->fabric_name;
		if (!strcmp(cmp_name, name)) {
			atomic_inc(&tf->tf_access_cnt);
			mutex_unlock(&g_tf_lock);
			return tf;
		}
	}
	mutex_unlock(&g_tf_lock);

	return NULL;
}

/*
 * Called from struct target_core_group_ops->make_group()
 */
static struct config_group *target_core_register_fabric(
	struct config_group *group,
	const char *name)
{
	struct target_fabric_configfs *tf;
	int ret;

	pr_debug("Target_Core_ConfigFS: REGISTER -> group: %p name:"
			" %s\n", group, name);

	tf = target_core_get_fabric(name);
	if (!tf) {
		pr_debug("target_core_register_fabric() trying autoload for %s\n",
			 name);

		/*
		 * Below are some hardcoded request_module() calls to automatically
		 * local fabric modules when the following is called:
		 *
		 * mkdir -p /sys/kernel/config/target/$MODULE_NAME
		 *
		 * Note that this does not limit which TCM fabric module can be
		 * registered, but simply provids auto loading logic for modules with
		 * mkdir(2) system calls with known TCM fabric modules.
		 */

		if (!strncmp(name, "iscsi", 5)) {
			/*
			 * Automatically load the LIO Target fabric module when the
			 * following is called:
			 *
			 * mkdir -p $CONFIGFS/target/iscsi
			 */
			ret = request_module("iscsi_target_mod");
			if (ret < 0) {
				pr_debug("request_module() failed for"
				         " iscsi_target_mod.ko: %d\n", ret);
				return ERR_PTR(-EINVAL);
			}
		} else if (!strncmp(name, "loopback", 8)) {
			/*
			 * Automatically load the tcm_loop fabric module when the
			 * following is called:
			 *
			 * mkdir -p $CONFIGFS/target/loopback
			 */
			ret = request_module("tcm_loop");
			if (ret < 0) {
				pr_debug("request_module() failed for"
				         " tcm_loop.ko: %d\n", ret);
				return ERR_PTR(-EINVAL);
			}
		}

		tf = target_core_get_fabric(name);
	}

	if (!tf) {
		pr_debug("target_core_get_fabric() failed for %s\n",
		         name);
		return ERR_PTR(-EINVAL);
	}
	pr_debug("Target_Core_ConfigFS: REGISTER -> Located fabric:"
			" %s\n", tf->tf_ops->fabric_name);
	/*
	 * On a successful target_core_get_fabric() look, the returned
	 * struct target_fabric_configfs *tf will contain a usage reference.
	 */
	pr_debug("Target_Core_ConfigFS: REGISTER tfc_wwn_cit -> %p\n",
			&tf->tf_wwn_cit);

	config_group_init_type_name(&tf->tf_group, name, &tf->tf_wwn_cit);

	config_group_init_type_name(&tf->tf_disc_group, "discovery_auth",
			&tf->tf_discovery_cit);
	configfs_add_default_group(&tf->tf_disc_group, &tf->tf_group);

	pr_debug("Target_Core_ConfigFS: REGISTER -> Allocated Fabric: %s\n",
		 config_item_name(&tf->tf_group.cg_item));
	return &tf->tf_group;
}

/*
 * Called from struct target_core_group_ops->drop_item()
 */
static void target_core_deregister_fabric(
	struct config_group *group,
	struct config_item *item)
{
	struct target_fabric_configfs *tf = container_of(
		to_config_group(item), struct target_fabric_configfs, tf_group);

	pr_debug("Target_Core_ConfigFS: DEREGISTER -> Looking up %s in"
		" tf list\n", config_item_name(item));

	pr_debug("Target_Core_ConfigFS: DEREGISTER -> located fabric:"
			" %s\n", tf->tf_ops->fabric_name);
	atomic_dec(&tf->tf_access_cnt);

	pr_debug("Target_Core_ConfigFS: DEREGISTER -> Releasing ci"
			" %s\n", config_item_name(item));

	configfs_remove_default_groups(&tf->tf_group);
	config_item_put(item);
}

static struct configfs_group_operations target_core_fabric_group_ops = {
	.make_group	= &target_core_register_fabric,
	.drop_item	= &target_core_deregister_fabric,
};

/*
 * All item attributes appearing in /sys/kernel/target/ appear here.
 */
static struct configfs_attribute *target_core_fabric_item_attrs[] = {
	&target_core_item_attr_version,
	&target_core_item_attr_dbroot,
	NULL,
};

/*
 * Provides Fabrics Groups and Item Attributes for /sys/kernel/config/target/
 */
static const struct config_item_type target_core_fabrics_item = {
	.ct_group_ops	= &target_core_fabric_group_ops,
	.ct_attrs	= target_core_fabric_item_attrs,
	.ct_owner	= THIS_MODULE,
};

static struct configfs_subsystem target_core_fabrics = {
	.su_group = {
		.cg_item = {
			.ci_namebuf = "target",
			.ci_type = &target_core_fabrics_item,
		},
	},
};

int target_depend_item(struct config_item *item)
{
	return configfs_depend_item(&target_core_fabrics, item);
}
EXPORT_SYMBOL(target_depend_item);

void target_undepend_item(struct config_item *item)
{
	return configfs_undepend_item(item);
}
EXPORT_SYMBOL(target_undepend_item);

/*##############################################################################
// Start functions called by external Target Fabrics Modules
//############################################################################*/

static int target_fabric_tf_ops_check(const struct target_core_fabric_ops *tfo)
{
	if (tfo->fabric_alias) {
		if (strlen(tfo->fabric_alias) >= TARGET_FABRIC_NAME_SIZE) {
			pr_err("Passed alias: %s exceeds "
				"TARGET_FABRIC_NAME_SIZE\n", tfo->fabric_alias);
			return -EINVAL;
		}
	}
	if (!tfo->fabric_name) {
		pr_err("Missing tfo->fabric_name\n");
		return -EINVAL;
	}
	if (strlen(tfo->fabric_name) >= TARGET_FABRIC_NAME_SIZE) {
		pr_err("Passed name: %s exceeds "
			"TARGET_FABRIC_NAME_SIZE\n", tfo->fabric_name);
		return -EINVAL;
	}
	if (!tfo->tpg_get_wwn) {
		pr_err("Missing tfo->tpg_get_wwn()\n");
		return -EINVAL;
	}
	if (!tfo->tpg_get_tag) {
		pr_err("Missing tfo->tpg_get_tag()\n");
		return -EINVAL;
	}
	if (!tfo->tpg_check_demo_mode) {
		pr_err("Missing tfo->tpg_check_demo_mode()\n");
		return -EINVAL;
	}
	if (!tfo->tpg_check_demo_mode_cache) {
		pr_err("Missing tfo->tpg_check_demo_mode_cache()\n");
		return -EINVAL;
	}
	if (!tfo->tpg_check_demo_mode_write_protect) {
		pr_err("Missing tfo->tpg_check_demo_mode_write_protect()\n");
		return -EINVAL;
	}
	if (!tfo->tpg_check_prod_mode_write_protect) {
		pr_err("Missing tfo->tpg_check_prod_mode_write_protect()\n");
		return -EINVAL;
	}
	if (!tfo->tpg_get_inst_index) {
		pr_err("Missing tfo->tpg_get_inst_index()\n");
		return -EINVAL;
	}
	if (!tfo->release_cmd) {
		pr_err("Missing tfo->release_cmd()\n");
		return -EINVAL;
	}
	if (!tfo->sess_get_index) {
		pr_err("Missing tfo->sess_get_index()\n");
		return -EINVAL;
	}
	if (!tfo->write_pending) {
		pr_err("Missing tfo->write_pending()\n");
		return -EINVAL;
	}
	if (!tfo->set_default_node_attributes) {
		pr_err("Missing tfo->set_default_node_attributes()\n");
		return -EINVAL;
	}
	if (!tfo->get_cmd_state) {
		pr_err("Missing tfo->get_cmd_state()\n");
		return -EINVAL;
	}
	if (!tfo->queue_data_in) {
		pr_err("Missing tfo->queue_data_in()\n");
		return -EINVAL;
	}
	if (!tfo->queue_status) {
		pr_err("Missing tfo->queue_status()\n");
		return -EINVAL;
	}
	if (!tfo->queue_tm_rsp) {
		pr_err("Missing tfo->queue_tm_rsp()\n");
		return -EINVAL;
	}
	if (!tfo->aborted_task) {
		pr_err("Missing tfo->aborted_task()\n");
		return -EINVAL;
	}
	if (!tfo->check_stop_free) {
		pr_err("Missing tfo->check_stop_free()\n");
		return -EINVAL;
	}
	/*
	 * We at least require tfo->fabric_make_wwn(), tfo->fabric_drop_wwn()
	 * tfo->fabric_make_tpg() and tfo->fabric_drop_tpg() in
	 * target_core_fabric_configfs.c WWN+TPG group context code.
	 */
	if (!tfo->fabric_make_wwn) {
		pr_err("Missing tfo->fabric_make_wwn()\n");
		return -EINVAL;
	}
	if (!tfo->fabric_drop_wwn) {
		pr_err("Missing tfo->fabric_drop_wwn()\n");
		return -EINVAL;
	}
	if (!tfo->fabric_make_tpg) {
		pr_err("Missing tfo->fabric_make_tpg()\n");
		return -EINVAL;
	}
	if (!tfo->fabric_drop_tpg) {
		pr_err("Missing tfo->fabric_drop_tpg()\n");
		return -EINVAL;
	}

	return 0;
}

int target_register_template(const struct target_core_fabric_ops *fo)
{
	struct target_fabric_configfs *tf;
	int ret;

	ret = target_fabric_tf_ops_check(fo);
	if (ret)
		return ret;

	tf = kzalloc(sizeof(struct target_fabric_configfs), GFP_KERNEL);
	if (!tf) {
		pr_err("%s: could not allocate memory!\n", __func__);
		return -ENOMEM;
	}

	INIT_LIST_HEAD(&tf->tf_list);
	atomic_set(&tf->tf_access_cnt, 0);
	tf->tf_ops = fo;
	target_fabric_setup_cits(tf);

	mutex_lock(&g_tf_lock);
	list_add_tail(&tf->tf_list, &g_tf_list);
	mutex_unlock(&g_tf_lock);

	return 0;
}
EXPORT_SYMBOL(target_register_template);

void target_unregister_template(const struct target_core_fabric_ops *fo)
{
	struct target_fabric_configfs *t;

	mutex_lock(&g_tf_lock);
	list_for_each_entry(t, &g_tf_list, tf_list) {
		if (!strcmp(t->tf_ops->fabric_name, fo->fabric_name)) {
			BUG_ON(atomic_read(&t->tf_access_cnt));
			list_del(&t->tf_list);
			mutex_unlock(&g_tf_lock);
			/*
			 * Wait for any outstanding fabric se_deve_entry->rcu_head
			 * callbacks to complete post kfree_rcu(), before allowing
			 * fabric driver unload of TFO->module to proceed.
			 */
			rcu_barrier();
			kfree(t);
			return;
		}
	}
	mutex_unlock(&g_tf_lock);
}
EXPORT_SYMBOL(target_unregister_template);

/*##############################################################################
// Stop functions called by external Target Fabrics Modules
//############################################################################*/

static inline struct se_dev_attrib *to_attrib(struct config_item *item)
{
	return container_of(to_config_group(item), struct se_dev_attrib,
			da_group);
}

/* Start functions for struct config_item_type tb_dev_attrib_cit */
#define DEF_CONFIGFS_ATTRIB_SHOW(_name)					\
static ssize_t _name##_show(struct config_item *item, char *page)	\
{									\
	return snprintf(page, PAGE_SIZE, "%u\n", to_attrib(item)->_name); \
}

DEF_CONFIGFS_ATTRIB_SHOW(emulate_model_alias);
DEF_CONFIGFS_ATTRIB_SHOW(emulate_dpo);
DEF_CONFIGFS_ATTRIB_SHOW(emulate_fua_write);
DEF_CONFIGFS_ATTRIB_SHOW(emulate_fua_read);
DEF_CONFIGFS_ATTRIB_SHOW(emulate_write_cache);
DEF_CONFIGFS_ATTRIB_SHOW(emulate_ua_intlck_ctrl);
DEF_CONFIGFS_ATTRIB_SHOW(emulate_tas);
DEF_CONFIGFS_ATTRIB_SHOW(emulate_tpu);
DEF_CONFIGFS_ATTRIB_SHOW(emulate_tpws);
DEF_CONFIGFS_ATTRIB_SHOW(emulate_caw);
DEF_CONFIGFS_ATTRIB_SHOW(emulate_3pc);
DEF_CONFIGFS_ATTRIB_SHOW(emulate_pr);
DEF_CONFIGFS_ATTRIB_SHOW(pi_prot_type);
DEF_CONFIGFS_ATTRIB_SHOW(hw_pi_prot_type);
DEF_CONFIGFS_ATTRIB_SHOW(pi_prot_verify);
DEF_CONFIGFS_ATTRIB_SHOW(enforce_pr_isids);
DEF_CONFIGFS_ATTRIB_SHOW(is_nonrot);
DEF_CONFIGFS_ATTRIB_SHOW(emulate_rest_reord);
DEF_CONFIGFS_ATTRIB_SHOW(force_pr_aptpl);
DEF_CONFIGFS_ATTRIB_SHOW(hw_block_size);
DEF_CONFIGFS_ATTRIB_SHOW(block_size);
DEF_CONFIGFS_ATTRIB_SHOW(hw_max_sectors);
DEF_CONFIGFS_ATTRIB_SHOW(optimal_sectors);
DEF_CONFIGFS_ATTRIB_SHOW(hw_queue_depth);
DEF_CONFIGFS_ATTRIB_SHOW(queue_depth);
DEF_CONFIGFS_ATTRIB_SHOW(max_unmap_lba_count);
DEF_CONFIGFS_ATTRIB_SHOW(max_unmap_block_desc_count);
DEF_CONFIGFS_ATTRIB_SHOW(unmap_granularity);
DEF_CONFIGFS_ATTRIB_SHOW(unmap_granularity_alignment);
DEF_CONFIGFS_ATTRIB_SHOW(unmap_zeroes_data);
DEF_CONFIGFS_ATTRIB_SHOW(max_write_same_len);

#define DEF_CONFIGFS_ATTRIB_STORE_U32(_name)				\
static ssize_t _name##_store(struct config_item *item, const char *page,\
		size_t count)						\
{									\
	struct se_dev_attrib *da = to_attrib(item);			\
	u32 val;							\
	int ret;							\
									\
	ret = kstrtou32(page, 0, &val);					\
	if (ret < 0)							\
		return ret;						\
	da->_name = val;						\
	return count;							\
}

DEF_CONFIGFS_ATTRIB_STORE_U32(max_unmap_lba_count);
DEF_CONFIGFS_ATTRIB_STORE_U32(max_unmap_block_desc_count);
DEF_CONFIGFS_ATTRIB_STORE_U32(unmap_granularity);
DEF_CONFIGFS_ATTRIB_STORE_U32(unmap_granularity_alignment);
DEF_CONFIGFS_ATTRIB_STORE_U32(max_write_same_len);

#define DEF_CONFIGFS_ATTRIB_STORE_BOOL(_name)				\
static ssize_t _name##_store(struct config_item *item, const char *page,	\
		size_t count)						\
{									\
	struct se_dev_attrib *da = to_attrib(item);			\
	bool flag;							\
	int ret;							\
									\
	ret = strtobool(page, &flag);					\
	if (ret < 0)							\
		return ret;						\
	da->_name = flag;						\
	return count;							\
}

DEF_CONFIGFS_ATTRIB_STORE_BOOL(emulate_fua_write);
DEF_CONFIGFS_ATTRIB_STORE_BOOL(emulate_caw);
DEF_CONFIGFS_ATTRIB_STORE_BOOL(emulate_3pc);
DEF_CONFIGFS_ATTRIB_STORE_BOOL(emulate_pr);
DEF_CONFIGFS_ATTRIB_STORE_BOOL(enforce_pr_isids);
DEF_CONFIGFS_ATTRIB_STORE_BOOL(is_nonrot);

#define DEF_CONFIGFS_ATTRIB_STORE_STUB(_name)				\
static ssize_t _name##_store(struct config_item *item, const char *page,\
		size_t count)						\
{									\
	printk_once(KERN_WARNING					\
		"ignoring deprecated %s attribute\n",			\
		__stringify(_name));					\
	return count;							\
}

DEF_CONFIGFS_ATTRIB_STORE_STUB(emulate_dpo);
DEF_CONFIGFS_ATTRIB_STORE_STUB(emulate_fua_read);

static void dev_set_t10_wwn_model_alias(struct se_device *dev)
{
	const char *configname;

	configname = config_item_name(&dev->dev_group.cg_item);
	if (strlen(configname) >= INQUIRY_MODEL_LEN) {
		pr_warn("dev[%p]: Backstore name '%s' is too long for "
			"INQUIRY_MODEL, truncating to 15 characters\n", dev,
			configname);
	}
	/*
	 * XXX We can't use sizeof(dev->t10_wwn.model) (INQUIRY_MODEL_LEN + 1)
	 * here without potentially breaking existing setups, so continue to
	 * truncate one byte shorter than what can be carried in INQUIRY.
	 */
	strlcpy(dev->t10_wwn.model, configname, INQUIRY_MODEL_LEN);
}

static ssize_t emulate_model_alias_store(struct config_item *item,
		const char *page, size_t count)
{
	struct se_dev_attrib *da = to_attrib(item);
	struct se_device *dev = da->da_dev;
	bool flag;
	int ret;

	if (dev->export_count) {
		pr_err("dev[%p]: Unable to change model alias"
			" while export_count is %d\n",
			dev, dev->export_count);
		return -EINVAL;
	}

	ret = strtobool(page, &flag);
	if (ret < 0)
		return ret;

	BUILD_BUG_ON(sizeof(dev->t10_wwn.model) != INQUIRY_MODEL_LEN + 1);
	if (flag) {
		dev_set_t10_wwn_model_alias(dev);
	} else {
		strlcpy(dev->t10_wwn.model, dev->transport->inquiry_prod,
			sizeof(dev->t10_wwn.model));
	}
	da->emulate_model_alias = flag;
	return count;
}

static ssize_t emulate_write_cache_store(struct config_item *item,
		const char *page, size_t count)
{
	struct se_dev_attrib *da = to_attrib(item);
	bool flag;
	int ret;

	ret = strtobool(page, &flag);
	if (ret < 0)
		return ret;

	if (flag && da->da_dev->transport->get_write_cache) {
		pr_err("emulate_write_cache not supported for this device\n");
		return -EINVAL;
	}

	da->emulate_write_cache = flag;
	pr_debug("dev[%p]: SE Device WRITE_CACHE_EMULATION flag: %d\n",
			da->da_dev, flag);
	return count;
}

static ssize_t emulate_ua_intlck_ctrl_store(struct config_item *item,
		const char *page, size_t count)
{
	struct se_dev_attrib *da = to_attrib(item);
	u32 val;
	int ret;

	ret = kstrtou32(page, 0, &val);
	if (ret < 0)
		return ret;

	if (val != 0 && val != 1 && val != 2) {
		pr_err("Illegal value %d\n", val);
		return -EINVAL;
	}

	if (da->da_dev->export_count) {
		pr_err("dev[%p]: Unable to change SE Device"
			" UA_INTRLCK_CTRL while export_count is %d\n",
			da->da_dev, da->da_dev->export_count);
		return -EINVAL;
	}
	da->emulate_ua_intlck_ctrl = val;
	pr_debug("dev[%p]: SE Device UA_INTRLCK_CTRL flag: %d\n",
		da->da_dev, val);
	return count;
}

static ssize_t emulate_tas_store(struct config_item *item,
		const char *page, size_t count)
{
	struct se_dev_attrib *da = to_attrib(item);
	bool flag;
	int ret;

	ret = strtobool(page, &flag);
	if (ret < 0)
		return ret;

	if (da->da_dev->export_count) {
		pr_err("dev[%p]: Unable to change SE Device TAS while"
			" export_count is %d\n",
			da->da_dev, da->da_dev->export_count);
		return -EINVAL;
	}
	da->emulate_tas = flag;
	pr_debug("dev[%p]: SE Device TASK_ABORTED status bit: %s\n",
		da->da_dev, flag ? "Enabled" : "Disabled");

	return count;
}

static ssize_t emulate_tpu_store(struct config_item *item,
		const char *page, size_t count)
{
	struct se_dev_attrib *da = to_attrib(item);
	bool flag;
	int ret;

	ret = strtobool(page, &flag);
	if (ret < 0)
		return ret;

	/*
	 * We expect this value to be non-zero when generic Block Layer
	 * Discard supported is detected iblock_create_virtdevice().
	 */
	if (flag && !da->max_unmap_block_desc_count) {
		pr_err("Generic Block Discard not supported\n");
		return -ENOSYS;
	}

	da->emulate_tpu = flag;
	pr_debug("dev[%p]: SE Device Thin Provisioning UNMAP bit: %d\n",
		da->da_dev, flag);
	return count;
}

static ssize_t emulate_tpws_store(struct config_item *item,
		const char *page, size_t count)
{
	struct se_dev_attrib *da = to_attrib(item);
	bool flag;
	int ret;

	ret = strtobool(page, &flag);
	if (ret < 0)
		return ret;

	/*
	 * We expect this value to be non-zero when generic Block Layer
	 * Discard supported is detected iblock_create_virtdevice().
	 */
	if (flag && !da->max_unmap_block_desc_count) {
		pr_err("Generic Block Discard not supported\n");
		return -ENOSYS;
	}

	da->emulate_tpws = flag;
	pr_debug("dev[%p]: SE Device Thin Provisioning WRITE_SAME: %d\n",
				da->da_dev, flag);
	return count;
}

static ssize_t pi_prot_type_store(struct config_item *item,
		const char *page, size_t count)
{
	struct se_dev_attrib *da = to_attrib(item);
	int old_prot = da->pi_prot_type, ret;
	struct se_device *dev = da->da_dev;
	u32 flag;

	ret = kstrtou32(page, 0, &flag);
	if (ret < 0)
		return ret;

	if (flag != 0 && flag != 1 && flag != 2 && flag != 3) {
		pr_err("Illegal value %d for pi_prot_type\n", flag);
		return -EINVAL;
	}
	if (flag == 2) {
		pr_err("DIF TYPE2 protection currently not supported\n");
		return -ENOSYS;
	}
	if (da->hw_pi_prot_type) {
		pr_warn("DIF protection enabled on underlying hardware,"
			" ignoring\n");
		return count;
	}
	if (!dev->transport->init_prot || !dev->transport->free_prot) {
		/* 0 is only allowed value for non-supporting backends */
		if (flag == 0)
			return count;

		pr_err("DIF protection not supported by backend: %s\n",
		       dev->transport->name);
		return -ENOSYS;
	}
	if (!target_dev_configured(dev)) {
		pr_err("DIF protection requires device to be configured\n");
		return -ENODEV;
	}
	if (dev->export_count) {
		pr_err("dev[%p]: Unable to change SE Device PROT type while"
		       " export_count is %d\n", dev, dev->export_count);
		return -EINVAL;
	}

	da->pi_prot_type = flag;

	if (flag && !old_prot) {
		ret = dev->transport->init_prot(dev);
		if (ret) {
			da->pi_prot_type = old_prot;
			da->pi_prot_verify = (bool) da->pi_prot_type;
			return ret;
		}

	} else if (!flag && old_prot) {
		dev->transport->free_prot(dev);
	}

	da->pi_prot_verify = (bool) da->pi_prot_type;
	pr_debug("dev[%p]: SE Device Protection Type: %d\n", dev, flag);
	return count;
}

/* always zero, but attr needs to remain RW to avoid userspace breakage */
static ssize_t pi_prot_format_show(struct config_item *item, char *page)
{
	return snprintf(page, PAGE_SIZE, "0\n");
}

static ssize_t pi_prot_format_store(struct config_item *item,
		const char *page, size_t count)
{
	struct se_dev_attrib *da = to_attrib(item);
	struct se_device *dev = da->da_dev;
	bool flag;
	int ret;

	ret = strtobool(page, &flag);
	if (ret < 0)
		return ret;

	if (!flag)
		return count;

	if (!dev->transport->format_prot) {
		pr_err("DIF protection format not supported by backend %s\n",
		       dev->transport->name);
		return -ENOSYS;
	}
	if (!target_dev_configured(dev)) {
		pr_err("DIF protection format requires device to be configured\n");
		return -ENODEV;
	}
	if (dev->export_count) {
		pr_err("dev[%p]: Unable to format SE Device PROT type while"
		       " export_count is %d\n", dev, dev->export_count);
		return -EINVAL;
	}

	ret = dev->transport->format_prot(dev);
	if (ret)
		return ret;

	pr_debug("dev[%p]: SE Device Protection Format complete\n", dev);
	return count;
}

static ssize_t pi_prot_verify_store(struct config_item *item,
		const char *page, size_t count)
{
	struct se_dev_attrib *da = to_attrib(item);
	bool flag;
	int ret;

	ret = strtobool(page, &flag);
	if (ret < 0)
		return ret;

	if (!flag) {
		da->pi_prot_verify = flag;
		return count;
	}
	if (da->hw_pi_prot_type) {
		pr_warn("DIF protection enabled on underlying hardware,"
			" ignoring\n");
		return count;
	}
	if (!da->pi_prot_type) {
		pr_warn("DIF protection not supported by backend, ignoring\n");
		return count;
	}
	da->pi_prot_verify = flag;

	return count;
}

static ssize_t force_pr_aptpl_store(struct config_item *item,
		const char *page, size_t count)
{
	struct se_dev_attrib *da = to_attrib(item);
	bool flag;
	int ret;

	ret = strtobool(page, &flag);
	if (ret < 0)
		return ret;
	if (da->da_dev->export_count) {
		pr_err("dev[%p]: Unable to set force_pr_aptpl while"
		       " export_count is %d\n",
		       da->da_dev, da->da_dev->export_count);
		return -EINVAL;
	}

	da->force_pr_aptpl = flag;
	pr_debug("dev[%p]: SE Device force_pr_aptpl: %d\n", da->da_dev, flag);
	return count;
}

static ssize_t emulate_rest_reord_store(struct config_item *item,
		const char *page, size_t count)
{
	struct se_dev_attrib *da = to_attrib(item);
	bool flag;
	int ret;

	ret = strtobool(page, &flag);
	if (ret < 0)
		return ret;

	if (flag != 0) {
		printk(KERN_ERR "dev[%p]: SE Device emulation of restricted"
			" reordering not implemented\n", da->da_dev);
		return -ENOSYS;
	}
	da->emulate_rest_reord = flag;
	pr_debug("dev[%p]: SE Device emulate_rest_reord: %d\n",
		da->da_dev, flag);
	return count;
}

static ssize_t unmap_zeroes_data_store(struct config_item *item,
		const char *page, size_t count)
{
	struct se_dev_attrib *da = to_attrib(item);
	bool flag;
	int ret;

	ret = strtobool(page, &flag);
	if (ret < 0)
		return ret;

	if (da->da_dev->export_count) {
		pr_err("dev[%p]: Unable to change SE Device"
		       " unmap_zeroes_data while export_count is %d\n",
		       da->da_dev, da->da_dev->export_count);
		return -EINVAL;
	}
	/*
	 * We expect this value to be non-zero when generic Block Layer
	 * Discard supported is detected iblock_configure_device().
	 */
	if (flag && !da->max_unmap_block_desc_count) {
		pr_err("dev[%p]: Thin Provisioning LBPRZ will not be set"
		       " because max_unmap_block_desc_count is zero\n",
		       da->da_dev);
		return -ENOSYS;
	}
	da->unmap_zeroes_data = flag;
	pr_debug("dev[%p]: SE Device Thin Provisioning LBPRZ bit: %d\n",
		 da->da_dev, flag);
	return count;
}

/*
 * Note, this can only be called on unexported SE Device Object.
 */
static ssize_t queue_depth_store(struct config_item *item,
		const char *page, size_t count)
{
	struct se_dev_attrib *da = to_attrib(item);
	struct se_device *dev = da->da_dev;
	u32 val;
	int ret;

	ret = kstrtou32(page, 0, &val);
	if (ret < 0)
		return ret;

	if (dev->export_count) {
		pr_err("dev[%p]: Unable to change SE Device TCQ while"
			" export_count is %d\n",
			dev, dev->export_count);
		return -EINVAL;
	}
	if (!val) {
		pr_err("dev[%p]: Illegal ZERO value for queue_depth\n", dev);
		return -EINVAL;
	}

	if (val > dev->dev_attrib.queue_depth) {
		if (val > dev->dev_attrib.hw_queue_depth) {
			pr_err("dev[%p]: Passed queue_depth:"
				" %u exceeds TCM/SE_Device MAX"
				" TCQ: %u\n", dev, val,
				dev->dev_attrib.hw_queue_depth);
			return -EINVAL;
		}
	}
	da->queue_depth = dev->queue_depth = val;
	pr_debug("dev[%p]: SE Device TCQ Depth changed to: %u\n", dev, val);
	return count;
}

static ssize_t optimal_sectors_store(struct config_item *item,
		const char *page, size_t count)
{
	struct se_dev_attrib *da = to_attrib(item);
	u32 val;
	int ret;

	ret = kstrtou32(page, 0, &val);
	if (ret < 0)
		return ret;

	if (da->da_dev->export_count) {
		pr_err("dev[%p]: Unable to change SE Device"
			" optimal_sectors while export_count is %d\n",
			da->da_dev, da->da_dev->export_count);
		return -EINVAL;
	}
	if (val > da->hw_max_sectors) {
		pr_err("dev[%p]: Passed optimal_sectors %u cannot be"
			" greater than hw_max_sectors: %u\n",
			da->da_dev, val, da->hw_max_sectors);
		return -EINVAL;
	}

	da->optimal_sectors = val;
	pr_debug("dev[%p]: SE Device optimal_sectors changed to %u\n",
			da->da_dev, val);
	return count;
}

static ssize_t block_size_store(struct config_item *item,
		const char *page, size_t count)
{
	struct se_dev_attrib *da = to_attrib(item);
	u32 val;
	int ret;

	ret = kstrtou32(page, 0, &val);
	if (ret < 0)
		return ret;

	if (da->da_dev->export_count) {
		pr_err("dev[%p]: Unable to change SE Device block_size"
			" while export_count is %d\n",
			da->da_dev, da->da_dev->export_count);
		return -EINVAL;
	}

	if (val != 512 && val != 1024 && val != 2048 && val != 4096) {
		pr_err("dev[%p]: Illegal value for block_device: %u"
			" for SE device, must be 512, 1024, 2048 or 4096\n",
			da->da_dev, val);
		return -EINVAL;
	}

	da->block_size = val;
	if (da->max_bytes_per_io)
		da->hw_max_sectors = da->max_bytes_per_io / val;

	pr_debug("dev[%p]: SE Device block_size changed to %u\n",
			da->da_dev, val);
	return count;
}

static ssize_t alua_support_show(struct config_item *item, char *page)
{
	struct se_dev_attrib *da = to_attrib(item);
	u8 flags = da->da_dev->transport->transport_flags;

	return snprintf(page, PAGE_SIZE, "%d\n",
			flags & TRANSPORT_FLAG_PASSTHROUGH_ALUA ? 0 : 1);
}

static ssize_t pgr_support_show(struct config_item *item, char *page)
{
	struct se_dev_attrib *da = to_attrib(item);
	u8 flags = da->da_dev->transport->transport_flags;

	return snprintf(page, PAGE_SIZE, "%d\n",
			flags & TRANSPORT_FLAG_PASSTHROUGH_PGR ? 0 : 1);
}

CONFIGFS_ATTR(, emulate_model_alias);
CONFIGFS_ATTR(, emulate_dpo);
CONFIGFS_ATTR(, emulate_fua_write);
CONFIGFS_ATTR(, emulate_fua_read);
CONFIGFS_ATTR(, emulate_write_cache);
CONFIGFS_ATTR(, emulate_ua_intlck_ctrl);
CONFIGFS_ATTR(, emulate_tas);
CONFIGFS_ATTR(, emulate_tpu);
CONFIGFS_ATTR(, emulate_tpws);
CONFIGFS_ATTR(, emulate_caw);
CONFIGFS_ATTR(, emulate_3pc);
CONFIGFS_ATTR(, emulate_pr);
CONFIGFS_ATTR(, pi_prot_type);
CONFIGFS_ATTR_RO(, hw_pi_prot_type);
CONFIGFS_ATTR(, pi_prot_format);
CONFIGFS_ATTR(, pi_prot_verify);
CONFIGFS_ATTR(, enforce_pr_isids);
CONFIGFS_ATTR(, is_nonrot);
CONFIGFS_ATTR(, emulate_rest_reord);
CONFIGFS_ATTR(, force_pr_aptpl);
CONFIGFS_ATTR_RO(, hw_block_size);
CONFIGFS_ATTR(, block_size);
CONFIGFS_ATTR_RO(, hw_max_sectors);
CONFIGFS_ATTR(, optimal_sectors);
CONFIGFS_ATTR_RO(, hw_queue_depth);
CONFIGFS_ATTR(, queue_depth);
CONFIGFS_ATTR(, max_unmap_lba_count);
CONFIGFS_ATTR(, max_unmap_block_desc_count);
CONFIGFS_ATTR(, unmap_granularity);
CONFIGFS_ATTR(, unmap_granularity_alignment);
CONFIGFS_ATTR(, unmap_zeroes_data);
CONFIGFS_ATTR(, max_write_same_len);
CONFIGFS_ATTR_RO(, alua_support);
CONFIGFS_ATTR_RO(, pgr_support);

/*
 * dev_attrib attributes for devices using the target core SBC/SPC
 * interpreter.  Any backend using spc_parse_cdb should be using
 * these.
 */
struct configfs_attribute *sbc_attrib_attrs[] = {
	&attr_emulate_model_alias,
	&attr_emulate_dpo,
	&attr_emulate_fua_write,
	&attr_emulate_fua_read,
	&attr_emulate_write_cache,
	&attr_emulate_ua_intlck_ctrl,
	&attr_emulate_tas,
	&attr_emulate_tpu,
	&attr_emulate_tpws,
	&attr_emulate_caw,
	&attr_emulate_3pc,
	&attr_emulate_pr,
	&attr_pi_prot_type,
	&attr_hw_pi_prot_type,
	&attr_pi_prot_format,
	&attr_pi_prot_verify,
	&attr_enforce_pr_isids,
	&attr_is_nonrot,
	&attr_emulate_rest_reord,
	&attr_force_pr_aptpl,
	&attr_hw_block_size,
	&attr_block_size,
	&attr_hw_max_sectors,
	&attr_optimal_sectors,
	&attr_hw_queue_depth,
	&attr_queue_depth,
	&attr_max_unmap_lba_count,
	&attr_max_unmap_block_desc_count,
	&attr_unmap_granularity,
	&attr_unmap_granularity_alignment,
	&attr_unmap_zeroes_data,
	&attr_max_write_same_len,
	&attr_alua_support,
	&attr_pgr_support,
	NULL,
};
EXPORT_SYMBOL(sbc_attrib_attrs);

/*
 * Minimal dev_attrib attributes for devices passing through CDBs.
 * In this case we only provide a few read-only attributes for
 * backwards compatibility.
 */
struct configfs_attribute *passthrough_attrib_attrs[] = {
	&attr_hw_pi_prot_type,
	&attr_hw_block_size,
	&attr_hw_max_sectors,
	&attr_hw_queue_depth,
	&attr_alua_support,
	&attr_pgr_support,
	NULL,
};
EXPORT_SYMBOL(passthrough_attrib_attrs);

TB_CIT_SETUP_DRV(dev_attrib, NULL, NULL);
TB_CIT_SETUP_DRV(dev_action, NULL, NULL);

/* End functions for struct config_item_type tb_dev_attrib_cit */

/*  Start functions for struct config_item_type tb_dev_wwn_cit */

static struct t10_wwn *to_t10_wwn(struct config_item *item)
{
	return container_of(to_config_group(item), struct t10_wwn, t10_wwn_group);
}

static ssize_t target_check_inquiry_data(char *buf)
{
	size_t len;
	int i;

	len = strlen(buf);

	/*
	 * SPC 4.3.1:
	 * ASCII data fields shall contain only ASCII printable characters
	 * (i.e., code values 20h to 7Eh) and may be terminated with one or
	 * more ASCII null (00h) characters.
	 */
	for (i = 0; i < len; i++) {
		if (buf[i] < 0x20 || buf[i] > 0x7E) {
			pr_err("Emulated T10 Inquiry Data contains non-ASCII-printable characters\n");
			return -EINVAL;
		}
	}

	return len;
}

/*
 * STANDARD and VPD page 0x83 T10 Vendor Identification
 */
static ssize_t target_wwn_vendor_id_show(struct config_item *item,
		char *page)
{
	return sprintf(page, "%s\n", &to_t10_wwn(item)->vendor[0]);
}

static ssize_t target_wwn_vendor_id_store(struct config_item *item,
		const char *page, size_t count)
{
	struct t10_wwn *t10_wwn = to_t10_wwn(item);
	struct se_device *dev = t10_wwn->t10_dev;
	/* +2 to allow for a trailing (stripped) '\n' and null-terminator */
	unsigned char buf[INQUIRY_VENDOR_LEN + 2];
	char *stripped = NULL;
	size_t len;
	ssize_t ret;

	len = strlcpy(buf, page, sizeof(buf));
	if (len < sizeof(buf)) {
		/* Strip any newline added from userspace. */
		stripped = strstrip(buf);
		len = strlen(stripped);
	}
	if (len > INQUIRY_VENDOR_LEN) {
		pr_err("Emulated T10 Vendor Identification exceeds"
			" INQUIRY_VENDOR_LEN: " __stringify(INQUIRY_VENDOR_LEN)
			"\n");
		return -EOVERFLOW;
	}

	ret = target_check_inquiry_data(stripped);

	if (ret < 0)
		return ret;

	/*
	 * Check to see if any active exports exist.  If they do exist, fail
	 * here as changing this information on the fly (underneath the
	 * initiator side OS dependent multipath code) could cause negative
	 * effects.
	 */
	if (dev->export_count) {
		pr_err("Unable to set T10 Vendor Identification while"
			" active %d exports exist\n", dev->export_count);
		return -EINVAL;
	}

	BUILD_BUG_ON(sizeof(dev->t10_wwn.vendor) != INQUIRY_VENDOR_LEN + 1);
	strlcpy(dev->t10_wwn.vendor, stripped, sizeof(dev->t10_wwn.vendor));

	pr_debug("Target_Core_ConfigFS: Set emulated T10 Vendor Identification:"
		 " %s\n", dev->t10_wwn.vendor);

	return count;
}

static ssize_t target_wwn_product_id_show(struct config_item *item,
		char *page)
{
	return sprintf(page, "%s\n", &to_t10_wwn(item)->model[0]);
}

static ssize_t target_wwn_product_id_store(struct config_item *item,
		const char *page, size_t count)
{
	struct t10_wwn *t10_wwn = to_t10_wwn(item);
	struct se_device *dev = t10_wwn->t10_dev;
	/* +2 to allow for a trailing (stripped) '\n' and null-terminator */
	unsigned char buf[INQUIRY_MODEL_LEN + 2];
	char *stripped = NULL;
	size_t len;
	ssize_t ret;

	len = strlcpy(buf, page, sizeof(buf));
	if (len < sizeof(buf)) {
		/* Strip any newline added from userspace. */
		stripped = strstrip(buf);
		len = strlen(stripped);
	}
	if (len > INQUIRY_MODEL_LEN) {
		pr_err("Emulated T10 Vendor exceeds INQUIRY_MODEL_LEN: "
			 __stringify(INQUIRY_MODEL_LEN)
			"\n");
		return -EOVERFLOW;
	}

	ret = target_check_inquiry_data(stripped);

	if (ret < 0)
		return ret;

	/*
	 * Check to see if any active exports exist.  If they do exist, fail
	 * here as changing this information on the fly (underneath the
	 * initiator side OS dependent multipath code) could cause negative
	 * effects.
	 */
	if (dev->export_count) {
		pr_err("Unable to set T10 Model while active %d exports exist\n",
			dev->export_count);
		return -EINVAL;
	}

	BUILD_BUG_ON(sizeof(dev->t10_wwn.model) != INQUIRY_MODEL_LEN + 1);
	strlcpy(dev->t10_wwn.model, stripped, sizeof(dev->t10_wwn.model));

	pr_debug("Target_Core_ConfigFS: Set emulated T10 Model Identification: %s\n",
		 dev->t10_wwn.model);

	return count;
}

static ssize_t target_wwn_revision_show(struct config_item *item,
		char *page)
{
	return sprintf(page, "%s\n", &to_t10_wwn(item)->revision[0]);
}

static ssize_t target_wwn_revision_store(struct config_item *item,
		const char *page, size_t count)
{
	struct t10_wwn *t10_wwn = to_t10_wwn(item);
	struct se_device *dev = t10_wwn->t10_dev;
	/* +2 to allow for a trailing (stripped) '\n' and null-terminator */
	unsigned char buf[INQUIRY_REVISION_LEN + 2];
	char *stripped = NULL;
	size_t len;
	ssize_t ret;

	len = strlcpy(buf, page, sizeof(buf));
	if (len < sizeof(buf)) {
		/* Strip any newline added from userspace. */
		stripped = strstrip(buf);
		len = strlen(stripped);
	}
	if (len > INQUIRY_REVISION_LEN) {
		pr_err("Emulated T10 Revision exceeds INQUIRY_REVISION_LEN: "
			 __stringify(INQUIRY_REVISION_LEN)
			"\n");
		return -EOVERFLOW;
	}

	ret = target_check_inquiry_data(stripped);

	if (ret < 0)
		return ret;

	/*
	 * Check to see if any active exports exist.  If they do exist, fail
	 * here as changing this information on the fly (underneath the
	 * initiator side OS dependent multipath code) could cause negative
	 * effects.
	 */
	if (dev->export_count) {
		pr_err("Unable to set T10 Revision while active %d exports exist\n",
			dev->export_count);
		return -EINVAL;
	}

	BUILD_BUG_ON(sizeof(dev->t10_wwn.revision) != INQUIRY_REVISION_LEN + 1);
	strlcpy(dev->t10_wwn.revision, stripped, sizeof(dev->t10_wwn.revision));

	pr_debug("Target_Core_ConfigFS: Set emulated T10 Revision: %s\n",
		 dev->t10_wwn.revision);

	return count;
}

/*
 * STANDARD and VPD page 0x83 T10 Vendor Identification
 */
static ssize_t target_wwn_vendor_id_show(struct config_item *item,
		char *page)
{
	return sprintf(page, "%s\n", &to_t10_wwn(item)->vendor[0]);
}

static ssize_t target_wwn_vendor_id_store(struct config_item *item,
		const char *page, size_t count)
{
	struct t10_wwn *t10_wwn = to_t10_wwn(item);
	struct se_device *dev = t10_wwn->t10_dev;
	/* +2 to allow for a trailing (stripped) '\n' and null-terminator */
	unsigned char buf[INQUIRY_VENDOR_LEN + 2];
	char *stripped = NULL;
	size_t len;
	int i;

	len = strlcpy(buf, page, sizeof(buf));
	if (len < sizeof(buf)) {
		/* Strip any newline added from userspace. */
		stripped = strstrip(buf);
		len = strlen(stripped);
	}
	if (len > INQUIRY_VENDOR_LEN) {
		pr_err("Emulated T10 Vendor Identification exceeds"
			" INQUIRY_VENDOR_LEN: " __stringify(INQUIRY_VENDOR_LEN)
			"\n");
		return -EOVERFLOW;
	}

	/*
	 * SPC 4.3.1:
	 * ASCII data fields shall contain only ASCII printable characters (i.e.,
	 * code values 20h to 7Eh) and may be terminated with one or more ASCII
	 * null (00h) characters.
	 */
	for (i = 0; i < len; i++) {
		if ((stripped[i] < 0x20) || (stripped[i] > 0x7E)) {
			pr_err("Emulated T10 Vendor Identification contains"
				" non-ASCII-printable characters\n");
			return -EINVAL;
		}
	}

	/*
	 * Check to see if any active exports exist.  If they do exist, fail
	 * here as changing this information on the fly (underneath the
	 * initiator side OS dependent multipath code) could cause negative
	 * effects.
	 */
	if (dev->export_count) {
		pr_err("Unable to set T10 Vendor Identification while"
			" active %d exports exist\n", dev->export_count);
		return -EINVAL;
	}

	BUILD_BUG_ON(sizeof(dev->t10_wwn.vendor) != INQUIRY_VENDOR_LEN + 1);
	strlcpy(dev->t10_wwn.vendor, stripped, sizeof(dev->t10_wwn.vendor));

	pr_debug("Target_Core_ConfigFS: Set emulated T10 Vendor Identification:"
		 " %s\n", dev->t10_wwn.vendor);

	return count;
}

/*
 * VPD page 0x80 Unit serial
 */
static ssize_t target_wwn_vpd_unit_serial_show(struct config_item *item,
		char *page)
{
	return sprintf(page, "T10 VPD Unit Serial Number: %s\n",
		&to_t10_wwn(item)->unit_serial[0]);
}

static ssize_t target_wwn_vpd_unit_serial_store(struct config_item *item,
		const char *page, size_t count)
{
	struct t10_wwn *t10_wwn = to_t10_wwn(item);
	struct se_device *dev = t10_wwn->t10_dev;
	unsigned char buf[INQUIRY_VPD_SERIAL_LEN];

	/*
	 * If Linux/SCSI subsystem_api_t plugin got a VPD Unit Serial
	 * from the struct scsi_device level firmware, do not allow
	 * VPD Unit Serial to be emulated.
	 *
	 * Note this struct scsi_device could also be emulating VPD
	 * information from its drivers/scsi LLD.  But for now we assume
	 * it is doing 'the right thing' wrt a world wide unique
	 * VPD Unit Serial Number that OS dependent multipath can depend on.
	 */
	if (dev->dev_flags & DF_FIRMWARE_VPD_UNIT_SERIAL) {
		pr_err("Underlying SCSI device firmware provided VPD"
			" Unit Serial, ignoring request\n");
		return -EOPNOTSUPP;
	}

	if (strlen(page) >= INQUIRY_VPD_SERIAL_LEN) {
		pr_err("Emulated VPD Unit Serial exceeds"
		" INQUIRY_VPD_SERIAL_LEN: %d\n", INQUIRY_VPD_SERIAL_LEN);
		return -EOVERFLOW;
	}
	/*
	 * Check to see if any active $FABRIC_MOD exports exist.  If they
	 * do exist, fail here as changing this information on the fly
	 * (underneath the initiator side OS dependent multipath code)
	 * could cause negative effects.
	 */
	if (dev->export_count) {
		pr_err("Unable to set VPD Unit Serial while"
			" active %d $FABRIC_MOD exports exist\n",
			dev->export_count);
		return -EINVAL;
	}

	/*
	 * This currently assumes ASCII encoding for emulated VPD Unit Serial.
	 *
	 * Also, strip any newline added from the userspace
	 * echo $UUID > $TARGET/$HBA/$STORAGE_OBJECT/wwn/vpd_unit_serial
	 */
	memset(buf, 0, INQUIRY_VPD_SERIAL_LEN);
	snprintf(buf, INQUIRY_VPD_SERIAL_LEN, "%s", page);
	snprintf(dev->t10_wwn.unit_serial, INQUIRY_VPD_SERIAL_LEN,
			"%s", strstrip(buf));
	dev->dev_flags |= DF_EMULATED_VPD_UNIT_SERIAL;

	pr_debug("Target_Core_ConfigFS: Set emulated VPD Unit Serial:"
			" %s\n", dev->t10_wwn.unit_serial);

	return count;
}

/*
 * VPD page 0x83 Protocol Identifier
 */
static ssize_t target_wwn_vpd_protocol_identifier_show(struct config_item *item,
		char *page)
{
	struct t10_wwn *t10_wwn = to_t10_wwn(item);
	struct t10_vpd *vpd;
	unsigned char buf[VPD_TMP_BUF_SIZE];
	ssize_t len = 0;

	memset(buf, 0, VPD_TMP_BUF_SIZE);

	spin_lock(&t10_wwn->t10_vpd_lock);
	list_for_each_entry(vpd, &t10_wwn->t10_vpd_list, vpd_list) {
		if (!vpd->protocol_identifier_set)
			continue;

		transport_dump_vpd_proto_id(vpd, buf, VPD_TMP_BUF_SIZE);

		if (len + strlen(buf) >= PAGE_SIZE)
			break;

		len += sprintf(page+len, "%s", buf);
	}
	spin_unlock(&t10_wwn->t10_vpd_lock);

	return len;
}

/*
 * Generic wrapper for dumping VPD identifiers by association.
 */
#define DEF_DEV_WWN_ASSOC_SHOW(_name, _assoc)				\
static ssize_t target_wwn_##_name##_show(struct config_item *item,	\
		char *page)						\
{									\
	struct t10_wwn *t10_wwn = to_t10_wwn(item);			\
	struct t10_vpd *vpd;						\
	unsigned char buf[VPD_TMP_BUF_SIZE];				\
	ssize_t len = 0;						\
									\
	spin_lock(&t10_wwn->t10_vpd_lock);				\
	list_for_each_entry(vpd, &t10_wwn->t10_vpd_list, vpd_list) {	\
		if (vpd->association != _assoc)				\
			continue;					\
									\
		memset(buf, 0, VPD_TMP_BUF_SIZE);			\
		transport_dump_vpd_assoc(vpd, buf, VPD_TMP_BUF_SIZE);	\
		if (len + strlen(buf) >= PAGE_SIZE)			\
			break;						\
		len += sprintf(page+len, "%s", buf);			\
									\
		memset(buf, 0, VPD_TMP_BUF_SIZE);			\
		transport_dump_vpd_ident_type(vpd, buf, VPD_TMP_BUF_SIZE); \
		if (len + strlen(buf) >= PAGE_SIZE)			\
			break;						\
		len += sprintf(page+len, "%s", buf);			\
									\
		memset(buf, 0, VPD_TMP_BUF_SIZE);			\
		transport_dump_vpd_ident(vpd, buf, VPD_TMP_BUF_SIZE); \
		if (len + strlen(buf) >= PAGE_SIZE)			\
			break;						\
		len += sprintf(page+len, "%s", buf);			\
	}								\
	spin_unlock(&t10_wwn->t10_vpd_lock);				\
									\
	return len;							\
}

/* VPD page 0x83 Association: Logical Unit */
DEF_DEV_WWN_ASSOC_SHOW(vpd_assoc_logical_unit, 0x00);
/* VPD page 0x83 Association: Target Port */
DEF_DEV_WWN_ASSOC_SHOW(vpd_assoc_target_port, 0x10);
/* VPD page 0x83 Association: SCSI Target Device */
DEF_DEV_WWN_ASSOC_SHOW(vpd_assoc_scsi_target_device, 0x20);

CONFIGFS_ATTR(target_wwn_, vendor_id);
<<<<<<< HEAD
=======
CONFIGFS_ATTR(target_wwn_, product_id);
CONFIGFS_ATTR(target_wwn_, revision);
>>>>>>> 0ecfebd2
CONFIGFS_ATTR(target_wwn_, vpd_unit_serial);
CONFIGFS_ATTR_RO(target_wwn_, vpd_protocol_identifier);
CONFIGFS_ATTR_RO(target_wwn_, vpd_assoc_logical_unit);
CONFIGFS_ATTR_RO(target_wwn_, vpd_assoc_target_port);
CONFIGFS_ATTR_RO(target_wwn_, vpd_assoc_scsi_target_device);

static struct configfs_attribute *target_core_dev_wwn_attrs[] = {
	&target_wwn_attr_vendor_id,
<<<<<<< HEAD
=======
	&target_wwn_attr_product_id,
	&target_wwn_attr_revision,
>>>>>>> 0ecfebd2
	&target_wwn_attr_vpd_unit_serial,
	&target_wwn_attr_vpd_protocol_identifier,
	&target_wwn_attr_vpd_assoc_logical_unit,
	&target_wwn_attr_vpd_assoc_target_port,
	&target_wwn_attr_vpd_assoc_scsi_target_device,
	NULL,
};

TB_CIT_SETUP(dev_wwn, NULL, NULL, target_core_dev_wwn_attrs);

/*  End functions for struct config_item_type tb_dev_wwn_cit */

/*  Start functions for struct config_item_type tb_dev_pr_cit */

static struct se_device *pr_to_dev(struct config_item *item)
{
	return container_of(to_config_group(item), struct se_device,
			dev_pr_group);
}

static ssize_t target_core_dev_pr_show_spc3_res(struct se_device *dev,
		char *page)
{
	struct se_node_acl *se_nacl;
	struct t10_pr_registration *pr_reg;
	char i_buf[PR_REG_ISID_ID_LEN];

	memset(i_buf, 0, PR_REG_ISID_ID_LEN);

	pr_reg = dev->dev_pr_res_holder;
	if (!pr_reg)
		return sprintf(page, "No SPC-3 Reservation holder\n");

	se_nacl = pr_reg->pr_reg_nacl;
	core_pr_dump_initiator_port(pr_reg, i_buf, PR_REG_ISID_ID_LEN);

	return sprintf(page, "SPC-3 Reservation: %s Initiator: %s%s\n",
		se_nacl->se_tpg->se_tpg_tfo->fabric_name,
		se_nacl->initiatorname, i_buf);
}

static ssize_t target_core_dev_pr_show_spc2_res(struct se_device *dev,
		char *page)
{
	struct se_session *sess = dev->reservation_holder;
	struct se_node_acl *se_nacl;
	ssize_t len;

	if (sess) {
		se_nacl = sess->se_node_acl;
		len = sprintf(page,
			      "SPC-2 Reservation: %s Initiator: %s\n",
			      se_nacl->se_tpg->se_tpg_tfo->fabric_name,
			      se_nacl->initiatorname);
	} else {
		len = sprintf(page, "No SPC-2 Reservation holder\n");
	}
	return len;
}

static ssize_t target_pr_res_holder_show(struct config_item *item, char *page)
{
	struct se_device *dev = pr_to_dev(item);
	int ret;

	if (!dev->dev_attrib.emulate_pr)
		return sprintf(page, "SPC_RESERVATIONS_DISABLED\n");

	if (dev->transport->transport_flags & TRANSPORT_FLAG_PASSTHROUGH_PGR)
		return sprintf(page, "Passthrough\n");

	spin_lock(&dev->dev_reservation_lock);
	if (dev->dev_reservation_flags & DRF_SPC2_RESERVATIONS)
		ret = target_core_dev_pr_show_spc2_res(dev, page);
	else
		ret = target_core_dev_pr_show_spc3_res(dev, page);
	spin_unlock(&dev->dev_reservation_lock);
	return ret;
}

static ssize_t target_pr_res_pr_all_tgt_pts_show(struct config_item *item,
		char *page)
{
	struct se_device *dev = pr_to_dev(item);
	ssize_t len = 0;

	spin_lock(&dev->dev_reservation_lock);
	if (!dev->dev_pr_res_holder) {
		len = sprintf(page, "No SPC-3 Reservation holder\n");
	} else if (dev->dev_pr_res_holder->pr_reg_all_tg_pt) {
		len = sprintf(page, "SPC-3 Reservation: All Target"
			" Ports registration\n");
	} else {
		len = sprintf(page, "SPC-3 Reservation: Single"
			" Target Port registration\n");
	}

	spin_unlock(&dev->dev_reservation_lock);
	return len;
}

static ssize_t target_pr_res_pr_generation_show(struct config_item *item,
		char *page)
{
	return sprintf(page, "0x%08x\n", pr_to_dev(item)->t10_pr.pr_generation);
}


static ssize_t target_pr_res_pr_holder_tg_port_show(struct config_item *item,
		char *page)
{
	struct se_device *dev = pr_to_dev(item);
	struct se_node_acl *se_nacl;
	struct se_portal_group *se_tpg;
	struct t10_pr_registration *pr_reg;
	const struct target_core_fabric_ops *tfo;
	ssize_t len = 0;

	spin_lock(&dev->dev_reservation_lock);
	pr_reg = dev->dev_pr_res_holder;
	if (!pr_reg) {
		len = sprintf(page, "No SPC-3 Reservation holder\n");
		goto out_unlock;
	}

	se_nacl = pr_reg->pr_reg_nacl;
	se_tpg = se_nacl->se_tpg;
	tfo = se_tpg->se_tpg_tfo;

	len += sprintf(page+len, "SPC-3 Reservation: %s"
		" Target Node Endpoint: %s\n", tfo->fabric_name,
		tfo->tpg_get_wwn(se_tpg));
	len += sprintf(page+len, "SPC-3 Reservation: Relative Port"
		" Identifier Tag: %hu %s Portal Group Tag: %hu"
		" %s Logical Unit: %llu\n", pr_reg->tg_pt_sep_rtpi,
		tfo->fabric_name, tfo->tpg_get_tag(se_tpg),
		tfo->fabric_name, pr_reg->pr_aptpl_target_lun);

out_unlock:
	spin_unlock(&dev->dev_reservation_lock);
	return len;
}


static ssize_t target_pr_res_pr_registered_i_pts_show(struct config_item *item,
		char *page)
{
	struct se_device *dev = pr_to_dev(item);
	const struct target_core_fabric_ops *tfo;
	struct t10_pr_registration *pr_reg;
	unsigned char buf[384];
	char i_buf[PR_REG_ISID_ID_LEN];
	ssize_t len = 0;
	int reg_count = 0;

	len += sprintf(page+len, "SPC-3 PR Registrations:\n");

	spin_lock(&dev->t10_pr.registration_lock);
	list_for_each_entry(pr_reg, &dev->t10_pr.registration_list,
			pr_reg_list) {

		memset(buf, 0, 384);
		memset(i_buf, 0, PR_REG_ISID_ID_LEN);
		tfo = pr_reg->pr_reg_nacl->se_tpg->se_tpg_tfo;
		core_pr_dump_initiator_port(pr_reg, i_buf,
					PR_REG_ISID_ID_LEN);
		sprintf(buf, "%s Node: %s%s Key: 0x%016Lx PRgen: 0x%08x\n",
			tfo->fabric_name,
			pr_reg->pr_reg_nacl->initiatorname, i_buf, pr_reg->pr_res_key,
			pr_reg->pr_res_generation);

		if (len + strlen(buf) >= PAGE_SIZE)
			break;

		len += sprintf(page+len, "%s", buf);
		reg_count++;
	}
	spin_unlock(&dev->t10_pr.registration_lock);

	if (!reg_count)
		len += sprintf(page+len, "None\n");

	return len;
}

static ssize_t target_pr_res_pr_type_show(struct config_item *item, char *page)
{
	struct se_device *dev = pr_to_dev(item);
	struct t10_pr_registration *pr_reg;
	ssize_t len = 0;

	spin_lock(&dev->dev_reservation_lock);
	pr_reg = dev->dev_pr_res_holder;
	if (pr_reg) {
		len = sprintf(page, "SPC-3 Reservation Type: %s\n",
			core_scsi3_pr_dump_type(pr_reg->pr_res_type));
	} else {
		len = sprintf(page, "No SPC-3 Reservation holder\n");
	}

	spin_unlock(&dev->dev_reservation_lock);
	return len;
}

static ssize_t target_pr_res_type_show(struct config_item *item, char *page)
{
	struct se_device *dev = pr_to_dev(item);

	if (!dev->dev_attrib.emulate_pr)
		return sprintf(page, "SPC_RESERVATIONS_DISABLED\n");
	if (dev->transport->transport_flags & TRANSPORT_FLAG_PASSTHROUGH_PGR)
		return sprintf(page, "SPC_PASSTHROUGH\n");
	if (dev->dev_reservation_flags & DRF_SPC2_RESERVATIONS)
		return sprintf(page, "SPC2_RESERVATIONS\n");

	return sprintf(page, "SPC3_PERSISTENT_RESERVATIONS\n");
}

static ssize_t target_pr_res_aptpl_active_show(struct config_item *item,
		char *page)
{
	struct se_device *dev = pr_to_dev(item);

	if (!dev->dev_attrib.emulate_pr ||
	    (dev->transport->transport_flags & TRANSPORT_FLAG_PASSTHROUGH_PGR))
		return 0;

	return sprintf(page, "APTPL Bit Status: %s\n",
		(dev->t10_pr.pr_aptpl_active) ? "Activated" : "Disabled");
}

static ssize_t target_pr_res_aptpl_metadata_show(struct config_item *item,
		char *page)
{
	struct se_device *dev = pr_to_dev(item);

	if (!dev->dev_attrib.emulate_pr ||
	    (dev->transport->transport_flags & TRANSPORT_FLAG_PASSTHROUGH_PGR))
		return 0;

	return sprintf(page, "Ready to process PR APTPL metadata..\n");
}

enum {
	Opt_initiator_fabric, Opt_initiator_node, Opt_initiator_sid,
	Opt_sa_res_key, Opt_res_holder, Opt_res_type, Opt_res_scope,
	Opt_res_all_tg_pt, Opt_mapped_lun, Opt_target_fabric,
	Opt_target_node, Opt_tpgt, Opt_port_rtpi, Opt_target_lun, Opt_err
};

static match_table_t tokens = {
	{Opt_initiator_fabric, "initiator_fabric=%s"},
	{Opt_initiator_node, "initiator_node=%s"},
	{Opt_initiator_sid, "initiator_sid=%s"},
	{Opt_sa_res_key, "sa_res_key=%s"},
	{Opt_res_holder, "res_holder=%d"},
	{Opt_res_type, "res_type=%d"},
	{Opt_res_scope, "res_scope=%d"},
	{Opt_res_all_tg_pt, "res_all_tg_pt=%d"},
	{Opt_mapped_lun, "mapped_lun=%u"},
	{Opt_target_fabric, "target_fabric=%s"},
	{Opt_target_node, "target_node=%s"},
	{Opt_tpgt, "tpgt=%d"},
	{Opt_port_rtpi, "port_rtpi=%d"},
	{Opt_target_lun, "target_lun=%u"},
	{Opt_err, NULL}
};

static ssize_t target_pr_res_aptpl_metadata_store(struct config_item *item,
		const char *page, size_t count)
{
	struct se_device *dev = pr_to_dev(item);
	unsigned char *i_fabric = NULL, *i_port = NULL, *isid = NULL;
	unsigned char *t_fabric = NULL, *t_port = NULL;
	char *orig, *ptr, *opts;
	substring_t args[MAX_OPT_ARGS];
	unsigned long long tmp_ll;
	u64 sa_res_key = 0;
	u64 mapped_lun = 0, target_lun = 0;
	int ret = -1, res_holder = 0, all_tg_pt = 0, arg, token;
	u16 tpgt = 0;
	u8 type = 0;

	if (!dev->dev_attrib.emulate_pr ||
	    (dev->transport->transport_flags & TRANSPORT_FLAG_PASSTHROUGH_PGR))
		return count;
	if (dev->dev_reservation_flags & DRF_SPC2_RESERVATIONS)
		return count;

	if (dev->export_count) {
		pr_debug("Unable to process APTPL metadata while"
			" active fabric exports exist\n");
		return -EINVAL;
	}

	opts = kstrdup(page, GFP_KERNEL);
	if (!opts)
		return -ENOMEM;

	orig = opts;
	while ((ptr = strsep(&opts, ",\n")) != NULL) {
		if (!*ptr)
			continue;

		token = match_token(ptr, tokens, args);
		switch (token) {
		case Opt_initiator_fabric:
			i_fabric = match_strdup(args);
			if (!i_fabric) {
				ret = -ENOMEM;
				goto out;
			}
			break;
		case Opt_initiator_node:
			i_port = match_strdup(args);
			if (!i_port) {
				ret = -ENOMEM;
				goto out;
			}
			if (strlen(i_port) >= PR_APTPL_MAX_IPORT_LEN) {
				pr_err("APTPL metadata initiator_node="
					" exceeds PR_APTPL_MAX_IPORT_LEN: %d\n",
					PR_APTPL_MAX_IPORT_LEN);
				ret = -EINVAL;
				break;
			}
			break;
		case Opt_initiator_sid:
			isid = match_strdup(args);
			if (!isid) {
				ret = -ENOMEM;
				goto out;
			}
			if (strlen(isid) >= PR_REG_ISID_LEN) {
				pr_err("APTPL metadata initiator_isid"
					"= exceeds PR_REG_ISID_LEN: %d\n",
					PR_REG_ISID_LEN);
				ret = -EINVAL;
				break;
			}
			break;
		case Opt_sa_res_key:
			ret = match_u64(args,  &tmp_ll);
			if (ret < 0) {
				pr_err("kstrtoull() failed for sa_res_key=\n");
				goto out;
			}
			sa_res_key = (u64)tmp_ll;
			break;
		/*
		 * PR APTPL Metadata for Reservation
		 */
		case Opt_res_holder:
			ret = match_int(args, &arg);
			if (ret)
				goto out;
			res_holder = arg;
			break;
		case Opt_res_type:
			ret = match_int(args, &arg);
			if (ret)
				goto out;
			type = (u8)arg;
			break;
		case Opt_res_scope:
			ret = match_int(args, &arg);
			if (ret)
				goto out;
			break;
		case Opt_res_all_tg_pt:
			ret = match_int(args, &arg);
			if (ret)
				goto out;
			all_tg_pt = (int)arg;
			break;
		case Opt_mapped_lun:
			ret = match_u64(args, &tmp_ll);
			if (ret)
				goto out;
			mapped_lun = (u64)tmp_ll;
			break;
		/*
		 * PR APTPL Metadata for Target Port
		 */
		case Opt_target_fabric:
			t_fabric = match_strdup(args);
			if (!t_fabric) {
				ret = -ENOMEM;
				goto out;
			}
			break;
		case Opt_target_node:
			t_port = match_strdup(args);
			if (!t_port) {
				ret = -ENOMEM;
				goto out;
			}
			if (strlen(t_port) >= PR_APTPL_MAX_TPORT_LEN) {
				pr_err("APTPL metadata target_node="
					" exceeds PR_APTPL_MAX_TPORT_LEN: %d\n",
					PR_APTPL_MAX_TPORT_LEN);
				ret = -EINVAL;
				break;
			}
			break;
		case Opt_tpgt:
			ret = match_int(args, &arg);
			if (ret)
				goto out;
			tpgt = (u16)arg;
			break;
		case Opt_port_rtpi:
			ret = match_int(args, &arg);
			if (ret)
				goto out;
			break;
		case Opt_target_lun:
			ret = match_u64(args, &tmp_ll);
			if (ret)
				goto out;
			target_lun = (u64)tmp_ll;
			break;
		default:
			break;
		}
	}

	if (!i_port || !t_port || !sa_res_key) {
		pr_err("Illegal parameters for APTPL registration\n");
		ret = -EINVAL;
		goto out;
	}

	if (res_holder && !(type)) {
		pr_err("Illegal PR type: 0x%02x for reservation"
				" holder\n", type);
		ret = -EINVAL;
		goto out;
	}

	ret = core_scsi3_alloc_aptpl_registration(&dev->t10_pr, sa_res_key,
			i_port, isid, mapped_lun, t_port, tpgt, target_lun,
			res_holder, all_tg_pt, type);
out:
	kfree(i_fabric);
	kfree(i_port);
	kfree(isid);
	kfree(t_fabric);
	kfree(t_port);
	kfree(orig);
	return (ret == 0) ? count : ret;
}


CONFIGFS_ATTR_RO(target_pr_, res_holder);
CONFIGFS_ATTR_RO(target_pr_, res_pr_all_tgt_pts);
CONFIGFS_ATTR_RO(target_pr_, res_pr_generation);
CONFIGFS_ATTR_RO(target_pr_, res_pr_holder_tg_port);
CONFIGFS_ATTR_RO(target_pr_, res_pr_registered_i_pts);
CONFIGFS_ATTR_RO(target_pr_, res_pr_type);
CONFIGFS_ATTR_RO(target_pr_, res_type);
CONFIGFS_ATTR_RO(target_pr_, res_aptpl_active);
CONFIGFS_ATTR(target_pr_, res_aptpl_metadata);

static struct configfs_attribute *target_core_dev_pr_attrs[] = {
	&target_pr_attr_res_holder,
	&target_pr_attr_res_pr_all_tgt_pts,
	&target_pr_attr_res_pr_generation,
	&target_pr_attr_res_pr_holder_tg_port,
	&target_pr_attr_res_pr_registered_i_pts,
	&target_pr_attr_res_pr_type,
	&target_pr_attr_res_type,
	&target_pr_attr_res_aptpl_active,
	&target_pr_attr_res_aptpl_metadata,
	NULL,
};

TB_CIT_SETUP(dev_pr, NULL, NULL, target_core_dev_pr_attrs);

/*  End functions for struct config_item_type tb_dev_pr_cit */

/*  Start functions for struct config_item_type tb_dev_cit */

static inline struct se_device *to_device(struct config_item *item)
{
	return container_of(to_config_group(item), struct se_device, dev_group);
}

static ssize_t target_dev_info_show(struct config_item *item, char *page)
{
	struct se_device *dev = to_device(item);
	int bl = 0;
	ssize_t read_bytes = 0;

	transport_dump_dev_state(dev, page, &bl);
	read_bytes += bl;
	read_bytes += dev->transport->show_configfs_dev_params(dev,
			page+read_bytes);
	return read_bytes;
}

static ssize_t target_dev_control_store(struct config_item *item,
		const char *page, size_t count)
{
	struct se_device *dev = to_device(item);

	return dev->transport->set_configfs_dev_params(dev, page, count);
}

static ssize_t target_dev_alias_show(struct config_item *item, char *page)
{
	struct se_device *dev = to_device(item);

	if (!(dev->dev_flags & DF_USING_ALIAS))
		return 0;

	return snprintf(page, PAGE_SIZE, "%s\n", dev->dev_alias);
}

static ssize_t target_dev_alias_store(struct config_item *item,
		const char *page, size_t count)
{
	struct se_device *dev = to_device(item);
	struct se_hba *hba = dev->se_hba;
	ssize_t read_bytes;

	if (count > (SE_DEV_ALIAS_LEN-1)) {
		pr_err("alias count: %d exceeds"
			" SE_DEV_ALIAS_LEN-1: %u\n", (int)count,
			SE_DEV_ALIAS_LEN-1);
		return -EINVAL;
	}

	read_bytes = snprintf(&dev->dev_alias[0], SE_DEV_ALIAS_LEN, "%s", page);
	if (!read_bytes)
		return -EINVAL;
	if (dev->dev_alias[read_bytes - 1] == '\n')
		dev->dev_alias[read_bytes - 1] = '\0';

	dev->dev_flags |= DF_USING_ALIAS;

	pr_debug("Target_Core_ConfigFS: %s/%s set alias: %s\n",
		config_item_name(&hba->hba_group.cg_item),
		config_item_name(&dev->dev_group.cg_item),
		dev->dev_alias);

	return read_bytes;
}

static ssize_t target_dev_udev_path_show(struct config_item *item, char *page)
{
	struct se_device *dev = to_device(item);

	if (!(dev->dev_flags & DF_USING_UDEV_PATH))
		return 0;

	return snprintf(page, PAGE_SIZE, "%s\n", dev->udev_path);
}

static ssize_t target_dev_udev_path_store(struct config_item *item,
		const char *page, size_t count)
{
	struct se_device *dev = to_device(item);
	struct se_hba *hba = dev->se_hba;
	ssize_t read_bytes;

	if (count > (SE_UDEV_PATH_LEN-1)) {
		pr_err("udev_path count: %d exceeds"
			" SE_UDEV_PATH_LEN-1: %u\n", (int)count,
			SE_UDEV_PATH_LEN-1);
		return -EINVAL;
	}

	read_bytes = snprintf(&dev->udev_path[0], SE_UDEV_PATH_LEN,
			"%s", page);
	if (!read_bytes)
		return -EINVAL;
	if (dev->udev_path[read_bytes - 1] == '\n')
		dev->udev_path[read_bytes - 1] = '\0';

	dev->dev_flags |= DF_USING_UDEV_PATH;

	pr_debug("Target_Core_ConfigFS: %s/%s set udev_path: %s\n",
		config_item_name(&hba->hba_group.cg_item),
		config_item_name(&dev->dev_group.cg_item),
		dev->udev_path);

	return read_bytes;
}

static ssize_t target_dev_enable_show(struct config_item *item, char *page)
{
	struct se_device *dev = to_device(item);

	return snprintf(page, PAGE_SIZE, "%d\n", target_dev_configured(dev));
}

static ssize_t target_dev_enable_store(struct config_item *item,
		const char *page, size_t count)
{
	struct se_device *dev = to_device(item);
	char *ptr;
	int ret;

	ptr = strstr(page, "1");
	if (!ptr) {
		pr_err("For dev_enable ops, only valid value"
				" is \"1\"\n");
		return -EINVAL;
	}

	ret = target_configure_device(dev);
	if (ret)
		return ret;
	return count;
}

static ssize_t target_dev_alua_lu_gp_show(struct config_item *item, char *page)
{
	struct se_device *dev = to_device(item);
	struct config_item *lu_ci;
	struct t10_alua_lu_gp *lu_gp;
	struct t10_alua_lu_gp_member *lu_gp_mem;
	ssize_t len = 0;

	lu_gp_mem = dev->dev_alua_lu_gp_mem;
	if (!lu_gp_mem)
		return 0;

	spin_lock(&lu_gp_mem->lu_gp_mem_lock);
	lu_gp = lu_gp_mem->lu_gp;
	if (lu_gp) {
		lu_ci = &lu_gp->lu_gp_group.cg_item;
		len += sprintf(page, "LU Group Alias: %s\nLU Group ID: %hu\n",
			config_item_name(lu_ci), lu_gp->lu_gp_id);
	}
	spin_unlock(&lu_gp_mem->lu_gp_mem_lock);

	return len;
}

static ssize_t target_dev_alua_lu_gp_store(struct config_item *item,
		const char *page, size_t count)
{
	struct se_device *dev = to_device(item);
	struct se_hba *hba = dev->se_hba;
	struct t10_alua_lu_gp *lu_gp = NULL, *lu_gp_new = NULL;
	struct t10_alua_lu_gp_member *lu_gp_mem;
	unsigned char buf[LU_GROUP_NAME_BUF];
	int move = 0;

	lu_gp_mem = dev->dev_alua_lu_gp_mem;
	if (!lu_gp_mem)
		return count;

	if (count > LU_GROUP_NAME_BUF) {
		pr_err("ALUA LU Group Alias too large!\n");
		return -EINVAL;
	}
	memset(buf, 0, LU_GROUP_NAME_BUF);
	memcpy(buf, page, count);
	/*
	 * Any ALUA logical unit alias besides "NULL" means we will be
	 * making a new group association.
	 */
	if (strcmp(strstrip(buf), "NULL")) {
		/*
		 * core_alua_get_lu_gp_by_name() will increment reference to
		 * struct t10_alua_lu_gp.  This reference is released with
		 * core_alua_get_lu_gp_by_name below().
		 */
		lu_gp_new = core_alua_get_lu_gp_by_name(strstrip(buf));
		if (!lu_gp_new)
			return -ENODEV;
	}

	spin_lock(&lu_gp_mem->lu_gp_mem_lock);
	lu_gp = lu_gp_mem->lu_gp;
	if (lu_gp) {
		/*
		 * Clearing an existing lu_gp association, and replacing
		 * with NULL
		 */
		if (!lu_gp_new) {
			pr_debug("Target_Core_ConfigFS: Releasing %s/%s"
				" from ALUA LU Group: core/alua/lu_gps/%s, ID:"
				" %hu\n",
				config_item_name(&hba->hba_group.cg_item),
				config_item_name(&dev->dev_group.cg_item),
				config_item_name(&lu_gp->lu_gp_group.cg_item),
				lu_gp->lu_gp_id);

			__core_alua_drop_lu_gp_mem(lu_gp_mem, lu_gp);
			spin_unlock(&lu_gp_mem->lu_gp_mem_lock);

			return count;
		}
		/*
		 * Removing existing association of lu_gp_mem with lu_gp
		 */
		__core_alua_drop_lu_gp_mem(lu_gp_mem, lu_gp);
		move = 1;
	}
	/*
	 * Associate lu_gp_mem with lu_gp_new.
	 */
	__core_alua_attach_lu_gp_mem(lu_gp_mem, lu_gp_new);
	spin_unlock(&lu_gp_mem->lu_gp_mem_lock);

	pr_debug("Target_Core_ConfigFS: %s %s/%s to ALUA LU Group:"
		" core/alua/lu_gps/%s, ID: %hu\n",
		(move) ? "Moving" : "Adding",
		config_item_name(&hba->hba_group.cg_item),
		config_item_name(&dev->dev_group.cg_item),
		config_item_name(&lu_gp_new->lu_gp_group.cg_item),
		lu_gp_new->lu_gp_id);

	core_alua_put_lu_gp_from_name(lu_gp_new);
	return count;
}

static ssize_t target_dev_lba_map_show(struct config_item *item, char *page)
{
	struct se_device *dev = to_device(item);
	struct t10_alua_lba_map *map;
	struct t10_alua_lba_map_member *mem;
	char *b = page;
	int bl = 0;
	char state;

	spin_lock(&dev->t10_alua.lba_map_lock);
	if (!list_empty(&dev->t10_alua.lba_map_list))
	    bl += sprintf(b + bl, "%u %u\n",
			  dev->t10_alua.lba_map_segment_size,
			  dev->t10_alua.lba_map_segment_multiplier);
	list_for_each_entry(map, &dev->t10_alua.lba_map_list, lba_map_list) {
		bl += sprintf(b + bl, "%llu %llu",
			      map->lba_map_first_lba, map->lba_map_last_lba);
		list_for_each_entry(mem, &map->lba_map_mem_list,
				    lba_map_mem_list) {
			switch (mem->lba_map_mem_alua_state) {
			case ALUA_ACCESS_STATE_ACTIVE_OPTIMIZED:
				state = 'O';
				break;
			case ALUA_ACCESS_STATE_ACTIVE_NON_OPTIMIZED:
				state = 'A';
				break;
			case ALUA_ACCESS_STATE_STANDBY:
				state = 'S';
				break;
			case ALUA_ACCESS_STATE_UNAVAILABLE:
				state = 'U';
				break;
			default:
				state = '.';
				break;
			}
			bl += sprintf(b + bl, " %d:%c",
				      mem->lba_map_mem_alua_pg_id, state);
		}
		bl += sprintf(b + bl, "\n");
	}
	spin_unlock(&dev->t10_alua.lba_map_lock);
	return bl;
}

static ssize_t target_dev_lba_map_store(struct config_item *item,
		const char *page, size_t count)
{
	struct se_device *dev = to_device(item);
	struct t10_alua_lba_map *lba_map = NULL;
	struct list_head lba_list;
	char *map_entries, *orig, *ptr;
	char state;
	int pg_num = -1, pg;
	int ret = 0, num = 0, pg_id, alua_state;
	unsigned long start_lba = -1, end_lba = -1;
	unsigned long segment_size = -1, segment_mult = -1;

	orig = map_entries = kstrdup(page, GFP_KERNEL);
	if (!map_entries)
		return -ENOMEM;

	INIT_LIST_HEAD(&lba_list);
	while ((ptr = strsep(&map_entries, "\n")) != NULL) {
		if (!*ptr)
			continue;

		if (num == 0) {
			if (sscanf(ptr, "%lu %lu\n",
				   &segment_size, &segment_mult) != 2) {
				pr_err("Invalid line %d\n", num);
				ret = -EINVAL;
				break;
			}
			num++;
			continue;
		}
		if (sscanf(ptr, "%lu %lu", &start_lba, &end_lba) != 2) {
			pr_err("Invalid line %d\n", num);
			ret = -EINVAL;
			break;
		}
		ptr = strchr(ptr, ' ');
		if (!ptr) {
			pr_err("Invalid line %d, missing end lba\n", num);
			ret = -EINVAL;
			break;
		}
		ptr++;
		ptr = strchr(ptr, ' ');
		if (!ptr) {
			pr_err("Invalid line %d, missing state definitions\n",
			       num);
			ret = -EINVAL;
			break;
		}
		ptr++;
		lba_map = core_alua_allocate_lba_map(&lba_list,
						     start_lba, end_lba);
		if (IS_ERR(lba_map)) {
			ret = PTR_ERR(lba_map);
			break;
		}
		pg = 0;
		while (sscanf(ptr, "%d:%c", &pg_id, &state) == 2) {
			switch (state) {
			case 'O':
				alua_state = ALUA_ACCESS_STATE_ACTIVE_OPTIMIZED;
				break;
			case 'A':
				alua_state = ALUA_ACCESS_STATE_ACTIVE_NON_OPTIMIZED;
				break;
			case 'S':
				alua_state = ALUA_ACCESS_STATE_STANDBY;
				break;
			case 'U':
				alua_state = ALUA_ACCESS_STATE_UNAVAILABLE;
				break;
			default:
				pr_err("Invalid ALUA state '%c'\n", state);
				ret = -EINVAL;
				goto out;
			}

			ret = core_alua_allocate_lba_map_mem(lba_map,
							     pg_id, alua_state);
			if (ret) {
				pr_err("Invalid target descriptor %d:%c "
				       "at line %d\n",
				       pg_id, state, num);
				break;
			}
			pg++;
			ptr = strchr(ptr, ' ');
			if (ptr)
				ptr++;
			else
				break;
		}
		if (pg_num == -1)
		    pg_num = pg;
		else if (pg != pg_num) {
			pr_err("Only %d from %d port groups definitions "
			       "at line %d\n", pg, pg_num, num);
			ret = -EINVAL;
			break;
		}
		num++;
	}
out:
	if (ret) {
		core_alua_free_lba_map(&lba_list);
		count = ret;
	} else
		core_alua_set_lba_map(dev, &lba_list,
				      segment_size, segment_mult);
	kfree(orig);
	return count;
}

CONFIGFS_ATTR_RO(target_dev_, info);
CONFIGFS_ATTR_WO(target_dev_, control);
CONFIGFS_ATTR(target_dev_, alias);
CONFIGFS_ATTR(target_dev_, udev_path);
CONFIGFS_ATTR(target_dev_, enable);
CONFIGFS_ATTR(target_dev_, alua_lu_gp);
CONFIGFS_ATTR(target_dev_, lba_map);

static struct configfs_attribute *target_core_dev_attrs[] = {
	&target_dev_attr_info,
	&target_dev_attr_control,
	&target_dev_attr_alias,
	&target_dev_attr_udev_path,
	&target_dev_attr_enable,
	&target_dev_attr_alua_lu_gp,
	&target_dev_attr_lba_map,
	NULL,
};

static void target_core_dev_release(struct config_item *item)
{
	struct config_group *dev_cg = to_config_group(item);
	struct se_device *dev =
		container_of(dev_cg, struct se_device, dev_group);

	target_free_device(dev);
}

/*
 * Used in target_core_fabric_configfs.c to verify valid se_device symlink
 * within target_fabric_port_link()
 */
struct configfs_item_operations target_core_dev_item_ops = {
	.release		= target_core_dev_release,
};

TB_CIT_SETUP(dev, &target_core_dev_item_ops, NULL, target_core_dev_attrs);

/* End functions for struct config_item_type tb_dev_cit */

/* Start functions for struct config_item_type target_core_alua_lu_gp_cit */

static inline struct t10_alua_lu_gp *to_lu_gp(struct config_item *item)
{
	return container_of(to_config_group(item), struct t10_alua_lu_gp,
			lu_gp_group);
}

static ssize_t target_lu_gp_lu_gp_id_show(struct config_item *item, char *page)
{
	struct t10_alua_lu_gp *lu_gp = to_lu_gp(item);

	if (!lu_gp->lu_gp_valid_id)
		return 0;
	return sprintf(page, "%hu\n", lu_gp->lu_gp_id);
}

static ssize_t target_lu_gp_lu_gp_id_store(struct config_item *item,
		const char *page, size_t count)
{
	struct t10_alua_lu_gp *lu_gp = to_lu_gp(item);
	struct config_group *alua_lu_gp_cg = &lu_gp->lu_gp_group;
	unsigned long lu_gp_id;
	int ret;

	ret = kstrtoul(page, 0, &lu_gp_id);
	if (ret < 0) {
		pr_err("kstrtoul() returned %d for"
			" lu_gp_id\n", ret);
		return ret;
	}
	if (lu_gp_id > 0x0000ffff) {
		pr_err("ALUA lu_gp_id: %lu exceeds maximum:"
			" 0x0000ffff\n", lu_gp_id);
		return -EINVAL;
	}

	ret = core_alua_set_lu_gp_id(lu_gp, (u16)lu_gp_id);
	if (ret < 0)
		return -EINVAL;

	pr_debug("Target_Core_ConfigFS: Set ALUA Logical Unit"
		" Group: core/alua/lu_gps/%s to ID: %hu\n",
		config_item_name(&alua_lu_gp_cg->cg_item),
		lu_gp->lu_gp_id);

	return count;
}

static ssize_t target_lu_gp_members_show(struct config_item *item, char *page)
{
	struct t10_alua_lu_gp *lu_gp = to_lu_gp(item);
	struct se_device *dev;
	struct se_hba *hba;
	struct t10_alua_lu_gp_member *lu_gp_mem;
	ssize_t len = 0, cur_len;
	unsigned char buf[LU_GROUP_NAME_BUF];

	memset(buf, 0, LU_GROUP_NAME_BUF);

	spin_lock(&lu_gp->lu_gp_lock);
	list_for_each_entry(lu_gp_mem, &lu_gp->lu_gp_mem_list, lu_gp_mem_list) {
		dev = lu_gp_mem->lu_gp_mem_dev;
		hba = dev->se_hba;

		cur_len = snprintf(buf, LU_GROUP_NAME_BUF, "%s/%s\n",
			config_item_name(&hba->hba_group.cg_item),
			config_item_name(&dev->dev_group.cg_item));
		cur_len++; /* Extra byte for NULL terminator */

		if ((cur_len + len) > PAGE_SIZE) {
			pr_warn("Ran out of lu_gp_show_attr"
				"_members buffer\n");
			break;
		}
		memcpy(page+len, buf, cur_len);
		len += cur_len;
	}
	spin_unlock(&lu_gp->lu_gp_lock);

	return len;
}

CONFIGFS_ATTR(target_lu_gp_, lu_gp_id);
CONFIGFS_ATTR_RO(target_lu_gp_, members);

static struct configfs_attribute *target_core_alua_lu_gp_attrs[] = {
	&target_lu_gp_attr_lu_gp_id,
	&target_lu_gp_attr_members,
	NULL,
};

static void target_core_alua_lu_gp_release(struct config_item *item)
{
	struct t10_alua_lu_gp *lu_gp = container_of(to_config_group(item),
			struct t10_alua_lu_gp, lu_gp_group);

	core_alua_free_lu_gp(lu_gp);
}

static struct configfs_item_operations target_core_alua_lu_gp_ops = {
	.release		= target_core_alua_lu_gp_release,
};

static const struct config_item_type target_core_alua_lu_gp_cit = {
	.ct_item_ops		= &target_core_alua_lu_gp_ops,
	.ct_attrs		= target_core_alua_lu_gp_attrs,
	.ct_owner		= THIS_MODULE,
};

/* End functions for struct config_item_type target_core_alua_lu_gp_cit */

/* Start functions for struct config_item_type target_core_alua_lu_gps_cit */

static struct config_group *target_core_alua_create_lu_gp(
	struct config_group *group,
	const char *name)
{
	struct t10_alua_lu_gp *lu_gp;
	struct config_group *alua_lu_gp_cg = NULL;
	struct config_item *alua_lu_gp_ci = NULL;

	lu_gp = core_alua_allocate_lu_gp(name, 0);
	if (IS_ERR(lu_gp))
		return NULL;

	alua_lu_gp_cg = &lu_gp->lu_gp_group;
	alua_lu_gp_ci = &alua_lu_gp_cg->cg_item;

	config_group_init_type_name(alua_lu_gp_cg, name,
			&target_core_alua_lu_gp_cit);

	pr_debug("Target_Core_ConfigFS: Allocated ALUA Logical Unit"
		" Group: core/alua/lu_gps/%s\n",
		config_item_name(alua_lu_gp_ci));

	return alua_lu_gp_cg;

}

static void target_core_alua_drop_lu_gp(
	struct config_group *group,
	struct config_item *item)
{
	struct t10_alua_lu_gp *lu_gp = container_of(to_config_group(item),
			struct t10_alua_lu_gp, lu_gp_group);

	pr_debug("Target_Core_ConfigFS: Releasing ALUA Logical Unit"
		" Group: core/alua/lu_gps/%s, ID: %hu\n",
		config_item_name(item), lu_gp->lu_gp_id);
	/*
	 * core_alua_free_lu_gp() is called from target_core_alua_lu_gp_ops->release()
	 * -> target_core_alua_lu_gp_release()
	 */
	config_item_put(item);
}

static struct configfs_group_operations target_core_alua_lu_gps_group_ops = {
	.make_group		= &target_core_alua_create_lu_gp,
	.drop_item		= &target_core_alua_drop_lu_gp,
};

static const struct config_item_type target_core_alua_lu_gps_cit = {
	.ct_item_ops		= NULL,
	.ct_group_ops		= &target_core_alua_lu_gps_group_ops,
	.ct_owner		= THIS_MODULE,
};

/* End functions for struct config_item_type target_core_alua_lu_gps_cit */

/* Start functions for struct config_item_type target_core_alua_tg_pt_gp_cit */

static inline struct t10_alua_tg_pt_gp *to_tg_pt_gp(struct config_item *item)
{
	return container_of(to_config_group(item), struct t10_alua_tg_pt_gp,
			tg_pt_gp_group);
}

static ssize_t target_tg_pt_gp_alua_access_state_show(struct config_item *item,
		char *page)
{
	return sprintf(page, "%d\n",
		       to_tg_pt_gp(item)->tg_pt_gp_alua_access_state);
}

static ssize_t target_tg_pt_gp_alua_access_state_store(struct config_item *item,
		const char *page, size_t count)
{
	struct t10_alua_tg_pt_gp *tg_pt_gp = to_tg_pt_gp(item);
	struct se_device *dev = tg_pt_gp->tg_pt_gp_dev;
	unsigned long tmp;
	int new_state, ret;

	if (!tg_pt_gp->tg_pt_gp_valid_id) {
		pr_err("Unable to do implicit ALUA on non valid"
			" tg_pt_gp ID: %hu\n", tg_pt_gp->tg_pt_gp_valid_id);
		return -EINVAL;
	}
	if (!target_dev_configured(dev)) {
		pr_err("Unable to set alua_access_state while device is"
		       " not configured\n");
		return -ENODEV;
	}

	ret = kstrtoul(page, 0, &tmp);
	if (ret < 0) {
		pr_err("Unable to extract new ALUA access state from"
				" %s\n", page);
		return ret;
	}
	new_state = (int)tmp;

	if (!(tg_pt_gp->tg_pt_gp_alua_access_type & TPGS_IMPLICIT_ALUA)) {
		pr_err("Unable to process implicit configfs ALUA"
			" transition while TPGS_IMPLICIT_ALUA is disabled\n");
		return -EINVAL;
	}
	if (tg_pt_gp->tg_pt_gp_alua_access_type & TPGS_EXPLICIT_ALUA &&
	    new_state == ALUA_ACCESS_STATE_LBA_DEPENDENT) {
		/* LBA DEPENDENT is only allowed with implicit ALUA */
		pr_err("Unable to process implicit configfs ALUA transition"
		       " while explicit ALUA management is enabled\n");
		return -EINVAL;
	}

	ret = core_alua_do_port_transition(tg_pt_gp, dev,
					NULL, NULL, new_state, 0);
	return (!ret) ? count : -EINVAL;
}

static ssize_t target_tg_pt_gp_alua_access_status_show(struct config_item *item,
		char *page)
{
	struct t10_alua_tg_pt_gp *tg_pt_gp = to_tg_pt_gp(item);
	return sprintf(page, "%s\n",
		core_alua_dump_status(tg_pt_gp->tg_pt_gp_alua_access_status));
}

static ssize_t target_tg_pt_gp_alua_access_status_store(
		struct config_item *item, const char *page, size_t count)
{
	struct t10_alua_tg_pt_gp *tg_pt_gp = to_tg_pt_gp(item);
	unsigned long tmp;
	int new_status, ret;

	if (!tg_pt_gp->tg_pt_gp_valid_id) {
		pr_err("Unable to do set ALUA access status on non"
			" valid tg_pt_gp ID: %hu\n",
			tg_pt_gp->tg_pt_gp_valid_id);
		return -EINVAL;
	}

	ret = kstrtoul(page, 0, &tmp);
	if (ret < 0) {
		pr_err("Unable to extract new ALUA access status"
				" from %s\n", page);
		return ret;
	}
	new_status = (int)tmp;

	if ((new_status != ALUA_STATUS_NONE) &&
	    (new_status != ALUA_STATUS_ALTERED_BY_EXPLICIT_STPG) &&
	    (new_status != ALUA_STATUS_ALTERED_BY_IMPLICIT_ALUA)) {
		pr_err("Illegal ALUA access status: 0x%02x\n",
				new_status);
		return -EINVAL;
	}

	tg_pt_gp->tg_pt_gp_alua_access_status = new_status;
	return count;
}

static ssize_t target_tg_pt_gp_alua_access_type_show(struct config_item *item,
		char *page)
{
	return core_alua_show_access_type(to_tg_pt_gp(item), page);
}

static ssize_t target_tg_pt_gp_alua_access_type_store(struct config_item *item,
		const char *page, size_t count)
{
	return core_alua_store_access_type(to_tg_pt_gp(item), page, count);
}

#define ALUA_SUPPORTED_STATE_ATTR(_name, _bit)				\
static ssize_t target_tg_pt_gp_alua_support_##_name##_show(		\
		struct config_item *item, char *p)			\
{									\
	struct t10_alua_tg_pt_gp *t = to_tg_pt_gp(item);		\
	return sprintf(p, "%d\n",					\
		!!(t->tg_pt_gp_alua_supported_states & _bit));		\
}									\
									\
static ssize_t target_tg_pt_gp_alua_support_##_name##_store(		\
		struct config_item *item, const char *p, size_t c)	\
{									\
	struct t10_alua_tg_pt_gp *t = to_tg_pt_gp(item);		\
	unsigned long tmp;						\
	int ret;							\
									\
	if (!t->tg_pt_gp_valid_id) {					\
		pr_err("Unable to do set " #_name " ALUA state on non"	\
		       " valid tg_pt_gp ID: %hu\n",			\
		       t->tg_pt_gp_valid_id);				\
		return -EINVAL;						\
	}								\
									\
	ret = kstrtoul(p, 0, &tmp);					\
	if (ret < 0) {							\
		pr_err("Invalid value '%s', must be '0' or '1'\n", p);	\
		return -EINVAL;						\
	}								\
	if (tmp > 1) {							\
		pr_err("Invalid value '%ld', must be '0' or '1'\n", tmp); \
		return -EINVAL;						\
	}								\
	if (tmp)							\
		t->tg_pt_gp_alua_supported_states |= _bit;		\
	else								\
		t->tg_pt_gp_alua_supported_states &= ~_bit;		\
									\
	return c;							\
}

ALUA_SUPPORTED_STATE_ATTR(transitioning, ALUA_T_SUP);
ALUA_SUPPORTED_STATE_ATTR(offline, ALUA_O_SUP);
ALUA_SUPPORTED_STATE_ATTR(lba_dependent, ALUA_LBD_SUP);
ALUA_SUPPORTED_STATE_ATTR(unavailable, ALUA_U_SUP);
ALUA_SUPPORTED_STATE_ATTR(standby, ALUA_S_SUP);
ALUA_SUPPORTED_STATE_ATTR(active_optimized, ALUA_AO_SUP);
ALUA_SUPPORTED_STATE_ATTR(active_nonoptimized, ALUA_AN_SUP);

static ssize_t target_tg_pt_gp_alua_write_metadata_show(
		struct config_item *item, char *page)
{
	return sprintf(page, "%d\n",
		to_tg_pt_gp(item)->tg_pt_gp_write_metadata);
}

static ssize_t target_tg_pt_gp_alua_write_metadata_store(
		struct config_item *item, const char *page, size_t count)
{
	struct t10_alua_tg_pt_gp *tg_pt_gp = to_tg_pt_gp(item);
	unsigned long tmp;
	int ret;

	ret = kstrtoul(page, 0, &tmp);
	if (ret < 0) {
		pr_err("Unable to extract alua_write_metadata\n");
		return ret;
	}

	if ((tmp != 0) && (tmp != 1)) {
		pr_err("Illegal value for alua_write_metadata:"
			" %lu\n", tmp);
		return -EINVAL;
	}
	tg_pt_gp->tg_pt_gp_write_metadata = (int)tmp;

	return count;
}

static ssize_t target_tg_pt_gp_nonop_delay_msecs_show(struct config_item *item,
		char *page)
{
	return core_alua_show_nonop_delay_msecs(to_tg_pt_gp(item), page);
}

static ssize_t target_tg_pt_gp_nonop_delay_msecs_store(struct config_item *item,
		const char *page, size_t count)
{
	return core_alua_store_nonop_delay_msecs(to_tg_pt_gp(item), page,
			count);
}

static ssize_t target_tg_pt_gp_trans_delay_msecs_show(struct config_item *item,
		char *page)
{
	return core_alua_show_trans_delay_msecs(to_tg_pt_gp(item), page);
}

static ssize_t target_tg_pt_gp_trans_delay_msecs_store(struct config_item *item,
		const char *page, size_t count)
{
	return core_alua_store_trans_delay_msecs(to_tg_pt_gp(item), page,
			count);
}

static ssize_t target_tg_pt_gp_implicit_trans_secs_show(
		struct config_item *item, char *page)
{
	return core_alua_show_implicit_trans_secs(to_tg_pt_gp(item), page);
}

static ssize_t target_tg_pt_gp_implicit_trans_secs_store(
		struct config_item *item, const char *page, size_t count)
{
	return core_alua_store_implicit_trans_secs(to_tg_pt_gp(item), page,
			count);
}

static ssize_t target_tg_pt_gp_preferred_show(struct config_item *item,
		char *page)
{
	return core_alua_show_preferred_bit(to_tg_pt_gp(item), page);
}

static ssize_t target_tg_pt_gp_preferred_store(struct config_item *item,
		const char *page, size_t count)
{
	return core_alua_store_preferred_bit(to_tg_pt_gp(item), page, count);
}

static ssize_t target_tg_pt_gp_tg_pt_gp_id_show(struct config_item *item,
		char *page)
{
	struct t10_alua_tg_pt_gp *tg_pt_gp = to_tg_pt_gp(item);

	if (!tg_pt_gp->tg_pt_gp_valid_id)
		return 0;
	return sprintf(page, "%hu\n", tg_pt_gp->tg_pt_gp_id);
}

static ssize_t target_tg_pt_gp_tg_pt_gp_id_store(struct config_item *item,
		const char *page, size_t count)
{
	struct t10_alua_tg_pt_gp *tg_pt_gp = to_tg_pt_gp(item);
	struct config_group *alua_tg_pt_gp_cg = &tg_pt_gp->tg_pt_gp_group;
	unsigned long tg_pt_gp_id;
	int ret;

	ret = kstrtoul(page, 0, &tg_pt_gp_id);
	if (ret < 0) {
		pr_err("ALUA tg_pt_gp_id: invalid value '%s' for tg_pt_gp_id\n",
		       page);
		return ret;
	}
	if (tg_pt_gp_id > 0x0000ffff) {
		pr_err("ALUA tg_pt_gp_id: %lu exceeds maximum: 0x0000ffff\n",
		       tg_pt_gp_id);
		return -EINVAL;
	}

	ret = core_alua_set_tg_pt_gp_id(tg_pt_gp, (u16)tg_pt_gp_id);
	if (ret < 0)
		return -EINVAL;

	pr_debug("Target_Core_ConfigFS: Set ALUA Target Port Group: "
		"core/alua/tg_pt_gps/%s to ID: %hu\n",
		config_item_name(&alua_tg_pt_gp_cg->cg_item),
		tg_pt_gp->tg_pt_gp_id);

	return count;
}

static ssize_t target_tg_pt_gp_members_show(struct config_item *item,
		char *page)
{
	struct t10_alua_tg_pt_gp *tg_pt_gp = to_tg_pt_gp(item);
	struct se_lun *lun;
	ssize_t len = 0, cur_len;
	unsigned char buf[TG_PT_GROUP_NAME_BUF];

	memset(buf, 0, TG_PT_GROUP_NAME_BUF);

	spin_lock(&tg_pt_gp->tg_pt_gp_lock);
	list_for_each_entry(lun, &tg_pt_gp->tg_pt_gp_lun_list,
			lun_tg_pt_gp_link) {
		struct se_portal_group *tpg = lun->lun_tpg;

		cur_len = snprintf(buf, TG_PT_GROUP_NAME_BUF, "%s/%s/tpgt_%hu"
			"/%s\n", tpg->se_tpg_tfo->fabric_name,
			tpg->se_tpg_tfo->tpg_get_wwn(tpg),
			tpg->se_tpg_tfo->tpg_get_tag(tpg),
			config_item_name(&lun->lun_group.cg_item));
		cur_len++; /* Extra byte for NULL terminator */

		if ((cur_len + len) > PAGE_SIZE) {
			pr_warn("Ran out of lu_gp_show_attr"
				"_members buffer\n");
			break;
		}
		memcpy(page+len, buf, cur_len);
		len += cur_len;
	}
	spin_unlock(&tg_pt_gp->tg_pt_gp_lock);

	return len;
}

CONFIGFS_ATTR(target_tg_pt_gp_, alua_access_state);
CONFIGFS_ATTR(target_tg_pt_gp_, alua_access_status);
CONFIGFS_ATTR(target_tg_pt_gp_, alua_access_type);
CONFIGFS_ATTR(target_tg_pt_gp_, alua_support_transitioning);
CONFIGFS_ATTR(target_tg_pt_gp_, alua_support_offline);
CONFIGFS_ATTR(target_tg_pt_gp_, alua_support_lba_dependent);
CONFIGFS_ATTR(target_tg_pt_gp_, alua_support_unavailable);
CONFIGFS_ATTR(target_tg_pt_gp_, alua_support_standby);
CONFIGFS_ATTR(target_tg_pt_gp_, alua_support_active_optimized);
CONFIGFS_ATTR(target_tg_pt_gp_, alua_support_active_nonoptimized);
CONFIGFS_ATTR(target_tg_pt_gp_, alua_write_metadata);
CONFIGFS_ATTR(target_tg_pt_gp_, nonop_delay_msecs);
CONFIGFS_ATTR(target_tg_pt_gp_, trans_delay_msecs);
CONFIGFS_ATTR(target_tg_pt_gp_, implicit_trans_secs);
CONFIGFS_ATTR(target_tg_pt_gp_, preferred);
CONFIGFS_ATTR(target_tg_pt_gp_, tg_pt_gp_id);
CONFIGFS_ATTR_RO(target_tg_pt_gp_, members);

static struct configfs_attribute *target_core_alua_tg_pt_gp_attrs[] = {
	&target_tg_pt_gp_attr_alua_access_state,
	&target_tg_pt_gp_attr_alua_access_status,
	&target_tg_pt_gp_attr_alua_access_type,
	&target_tg_pt_gp_attr_alua_support_transitioning,
	&target_tg_pt_gp_attr_alua_support_offline,
	&target_tg_pt_gp_attr_alua_support_lba_dependent,
	&target_tg_pt_gp_attr_alua_support_unavailable,
	&target_tg_pt_gp_attr_alua_support_standby,
	&target_tg_pt_gp_attr_alua_support_active_nonoptimized,
	&target_tg_pt_gp_attr_alua_support_active_optimized,
	&target_tg_pt_gp_attr_alua_write_metadata,
	&target_tg_pt_gp_attr_nonop_delay_msecs,
	&target_tg_pt_gp_attr_trans_delay_msecs,
	&target_tg_pt_gp_attr_implicit_trans_secs,
	&target_tg_pt_gp_attr_preferred,
	&target_tg_pt_gp_attr_tg_pt_gp_id,
	&target_tg_pt_gp_attr_members,
	NULL,
};

static void target_core_alua_tg_pt_gp_release(struct config_item *item)
{
	struct t10_alua_tg_pt_gp *tg_pt_gp = container_of(to_config_group(item),
			struct t10_alua_tg_pt_gp, tg_pt_gp_group);

	core_alua_free_tg_pt_gp(tg_pt_gp);
}

static struct configfs_item_operations target_core_alua_tg_pt_gp_ops = {
	.release		= target_core_alua_tg_pt_gp_release,
};

static const struct config_item_type target_core_alua_tg_pt_gp_cit = {
	.ct_item_ops		= &target_core_alua_tg_pt_gp_ops,
	.ct_attrs		= target_core_alua_tg_pt_gp_attrs,
	.ct_owner		= THIS_MODULE,
};

/* End functions for struct config_item_type target_core_alua_tg_pt_gp_cit */

/* Start functions for struct config_item_type tb_alua_tg_pt_gps_cit */

static struct config_group *target_core_alua_create_tg_pt_gp(
	struct config_group *group,
	const char *name)
{
	struct t10_alua *alua = container_of(group, struct t10_alua,
					alua_tg_pt_gps_group);
	struct t10_alua_tg_pt_gp *tg_pt_gp;
	struct config_group *alua_tg_pt_gp_cg = NULL;
	struct config_item *alua_tg_pt_gp_ci = NULL;

	tg_pt_gp = core_alua_allocate_tg_pt_gp(alua->t10_dev, name, 0);
	if (!tg_pt_gp)
		return NULL;

	alua_tg_pt_gp_cg = &tg_pt_gp->tg_pt_gp_group;
	alua_tg_pt_gp_ci = &alua_tg_pt_gp_cg->cg_item;

	config_group_init_type_name(alua_tg_pt_gp_cg, name,
			&target_core_alua_tg_pt_gp_cit);

	pr_debug("Target_Core_ConfigFS: Allocated ALUA Target Port"
		" Group: alua/tg_pt_gps/%s\n",
		config_item_name(alua_tg_pt_gp_ci));

	return alua_tg_pt_gp_cg;
}

static void target_core_alua_drop_tg_pt_gp(
	struct config_group *group,
	struct config_item *item)
{
	struct t10_alua_tg_pt_gp *tg_pt_gp = container_of(to_config_group(item),
			struct t10_alua_tg_pt_gp, tg_pt_gp_group);

	pr_debug("Target_Core_ConfigFS: Releasing ALUA Target Port"
		" Group: alua/tg_pt_gps/%s, ID: %hu\n",
		config_item_name(item), tg_pt_gp->tg_pt_gp_id);
	/*
	 * core_alua_free_tg_pt_gp() is called from target_core_alua_tg_pt_gp_ops->release()
	 * -> target_core_alua_tg_pt_gp_release().
	 */
	config_item_put(item);
}

static struct configfs_group_operations target_core_alua_tg_pt_gps_group_ops = {
	.make_group		= &target_core_alua_create_tg_pt_gp,
	.drop_item		= &target_core_alua_drop_tg_pt_gp,
};

TB_CIT_SETUP(dev_alua_tg_pt_gps, NULL, &target_core_alua_tg_pt_gps_group_ops, NULL);

/* End functions for struct config_item_type tb_alua_tg_pt_gps_cit */

/* Start functions for struct config_item_type target_core_alua_cit */

/*
 * target_core_alua_cit is a ConfigFS group that lives under
 * /sys/kernel/config/target/core/alua.  There are default groups
 * core/alua/lu_gps and core/alua/tg_pt_gps that are attached to
 * target_core_alua_cit in target_core_init_configfs() below.
 */
static const struct config_item_type target_core_alua_cit = {
	.ct_item_ops		= NULL,
	.ct_attrs		= NULL,
	.ct_owner		= THIS_MODULE,
};

/* End functions for struct config_item_type target_core_alua_cit */

/* Start functions for struct config_item_type tb_dev_stat_cit */

static struct config_group *target_core_stat_mkdir(
	struct config_group *group,
	const char *name)
{
	return ERR_PTR(-ENOSYS);
}

static void target_core_stat_rmdir(
	struct config_group *group,
	struct config_item *item)
{
	return;
}

static struct configfs_group_operations target_core_stat_group_ops = {
	.make_group		= &target_core_stat_mkdir,
	.drop_item		= &target_core_stat_rmdir,
};

TB_CIT_SETUP(dev_stat, NULL, &target_core_stat_group_ops, NULL);

/* End functions for struct config_item_type tb_dev_stat_cit */

/* Start functions for struct config_item_type target_core_hba_cit */

static struct config_group *target_core_make_subdev(
	struct config_group *group,
	const char *name)
{
	struct t10_alua_tg_pt_gp *tg_pt_gp;
	struct config_item *hba_ci = &group->cg_item;
	struct se_hba *hba = item_to_hba(hba_ci);
	struct target_backend *tb = hba->backend;
	struct se_device *dev;
	int errno = -ENOMEM, ret;

	ret = mutex_lock_interruptible(&hba->hba_access_mutex);
	if (ret)
		return ERR_PTR(ret);

	dev = target_alloc_device(hba, name);
	if (!dev)
		goto out_unlock;

	config_group_init_type_name(&dev->dev_group, name, &tb->tb_dev_cit);

	config_group_init_type_name(&dev->dev_action_group, "action",
			&tb->tb_dev_action_cit);
	configfs_add_default_group(&dev->dev_action_group, &dev->dev_group);

	config_group_init_type_name(&dev->dev_attrib.da_group, "attrib",
			&tb->tb_dev_attrib_cit);
	configfs_add_default_group(&dev->dev_attrib.da_group, &dev->dev_group);

	config_group_init_type_name(&dev->dev_pr_group, "pr",
			&tb->tb_dev_pr_cit);
	configfs_add_default_group(&dev->dev_pr_group, &dev->dev_group);

	config_group_init_type_name(&dev->t10_wwn.t10_wwn_group, "wwn",
			&tb->tb_dev_wwn_cit);
	configfs_add_default_group(&dev->t10_wwn.t10_wwn_group,
			&dev->dev_group);

	config_group_init_type_name(&dev->t10_alua.alua_tg_pt_gps_group,
			"alua", &tb->tb_dev_alua_tg_pt_gps_cit);
	configfs_add_default_group(&dev->t10_alua.alua_tg_pt_gps_group,
			&dev->dev_group);

	config_group_init_type_name(&dev->dev_stat_grps.stat_group,
			"statistics", &tb->tb_dev_stat_cit);
	configfs_add_default_group(&dev->dev_stat_grps.stat_group,
			&dev->dev_group);

	/*
	 * Add core/$HBA/$DEV/alua/default_tg_pt_gp
	 */
	tg_pt_gp = core_alua_allocate_tg_pt_gp(dev, "default_tg_pt_gp", 1);
	if (!tg_pt_gp)
		goto out_free_device;
	dev->t10_alua.default_tg_pt_gp = tg_pt_gp;

	config_group_init_type_name(&tg_pt_gp->tg_pt_gp_group,
			"default_tg_pt_gp", &target_core_alua_tg_pt_gp_cit);
	configfs_add_default_group(&tg_pt_gp->tg_pt_gp_group,
			&dev->t10_alua.alua_tg_pt_gps_group);

	/*
	 * Add core/$HBA/$DEV/statistics/ default groups
	 */
	target_stat_setup_dev_default_groups(dev);

	mutex_unlock(&hba->hba_access_mutex);
	return &dev->dev_group;

out_free_device:
	target_free_device(dev);
out_unlock:
	mutex_unlock(&hba->hba_access_mutex);
	return ERR_PTR(errno);
}

static void target_core_drop_subdev(
	struct config_group *group,
	struct config_item *item)
{
	struct config_group *dev_cg = to_config_group(item);
	struct se_device *dev =
		container_of(dev_cg, struct se_device, dev_group);
	struct se_hba *hba;

	hba = item_to_hba(&dev->se_hba->hba_group.cg_item);

	mutex_lock(&hba->hba_access_mutex);

	configfs_remove_default_groups(&dev->dev_stat_grps.stat_group);
	configfs_remove_default_groups(&dev->t10_alua.alua_tg_pt_gps_group);

	/*
	 * core_alua_free_tg_pt_gp() is called from ->default_tg_pt_gp
	 * directly from target_core_alua_tg_pt_gp_release().
	 */
	dev->t10_alua.default_tg_pt_gp = NULL;

	configfs_remove_default_groups(dev_cg);

	/*
	 * se_dev is released from target_core_dev_item_ops->release()
	 */
	config_item_put(item);
	mutex_unlock(&hba->hba_access_mutex);
}

static struct configfs_group_operations target_core_hba_group_ops = {
	.make_group		= target_core_make_subdev,
	.drop_item		= target_core_drop_subdev,
};


static inline struct se_hba *to_hba(struct config_item *item)
{
	return container_of(to_config_group(item), struct se_hba, hba_group);
}

static ssize_t target_hba_info_show(struct config_item *item, char *page)
{
	struct se_hba *hba = to_hba(item);

	return sprintf(page, "HBA Index: %d plugin: %s version: %s\n",
			hba->hba_id, hba->backend->ops->name,
			TARGET_CORE_VERSION);
}

static ssize_t target_hba_mode_show(struct config_item *item, char *page)
{
	struct se_hba *hba = to_hba(item);
	int hba_mode = 0;

	if (hba->hba_flags & HBA_FLAGS_PSCSI_MODE)
		hba_mode = 1;

	return sprintf(page, "%d\n", hba_mode);
}

static ssize_t target_hba_mode_store(struct config_item *item,
		const char *page, size_t count)
{
	struct se_hba *hba = to_hba(item);
	unsigned long mode_flag;
	int ret;

	if (hba->backend->ops->pmode_enable_hba == NULL)
		return -EINVAL;

	ret = kstrtoul(page, 0, &mode_flag);
	if (ret < 0) {
		pr_err("Unable to extract hba mode flag: %d\n", ret);
		return ret;
	}

	if (hba->dev_count) {
		pr_err("Unable to set hba_mode with active devices\n");
		return -EINVAL;
	}

	ret = hba->backend->ops->pmode_enable_hba(hba, mode_flag);
	if (ret < 0)
		return -EINVAL;
	if (ret > 0)
		hba->hba_flags |= HBA_FLAGS_PSCSI_MODE;
	else if (ret == 0)
		hba->hba_flags &= ~HBA_FLAGS_PSCSI_MODE;

	return count;
}

CONFIGFS_ATTR_RO(target_, hba_info);
CONFIGFS_ATTR(target_, hba_mode);

static void target_core_hba_release(struct config_item *item)
{
	struct se_hba *hba = container_of(to_config_group(item),
				struct se_hba, hba_group);
	core_delete_hba(hba);
}

static struct configfs_attribute *target_core_hba_attrs[] = {
	&target_attr_hba_info,
	&target_attr_hba_mode,
	NULL,
};

static struct configfs_item_operations target_core_hba_item_ops = {
	.release		= target_core_hba_release,
};

static const struct config_item_type target_core_hba_cit = {
	.ct_item_ops		= &target_core_hba_item_ops,
	.ct_group_ops		= &target_core_hba_group_ops,
	.ct_attrs		= target_core_hba_attrs,
	.ct_owner		= THIS_MODULE,
};

static struct config_group *target_core_call_addhbatotarget(
	struct config_group *group,
	const char *name)
{
	char *se_plugin_str, *str, *str2;
	struct se_hba *hba;
	char buf[TARGET_CORE_NAME_MAX_LEN];
	unsigned long plugin_dep_id = 0;
	int ret;

	memset(buf, 0, TARGET_CORE_NAME_MAX_LEN);
	if (strlen(name) >= TARGET_CORE_NAME_MAX_LEN) {
		pr_err("Passed *name strlen(): %d exceeds"
			" TARGET_CORE_NAME_MAX_LEN: %d\n", (int)strlen(name),
			TARGET_CORE_NAME_MAX_LEN);
		return ERR_PTR(-ENAMETOOLONG);
	}
	snprintf(buf, TARGET_CORE_NAME_MAX_LEN, "%s", name);

	str = strstr(buf, "_");
	if (!str) {
		pr_err("Unable to locate \"_\" for $SUBSYSTEM_PLUGIN_$HOST_ID\n");
		return ERR_PTR(-EINVAL);
	}
	se_plugin_str = buf;
	/*
	 * Special case for subsystem plugins that have "_" in their names.
	 * Namely rd_direct and rd_mcp..
	 */
	str2 = strstr(str+1, "_");
	if (str2) {
		*str2 = '\0'; /* Terminate for *se_plugin_str */
		str2++; /* Skip to start of plugin dependent ID */
		str = str2;
	} else {
		*str = '\0'; /* Terminate for *se_plugin_str */
		str++; /* Skip to start of plugin dependent ID */
	}

	ret = kstrtoul(str, 0, &plugin_dep_id);
	if (ret < 0) {
		pr_err("kstrtoul() returned %d for"
				" plugin_dep_id\n", ret);
		return ERR_PTR(ret);
	}
	/*
	 * Load up TCM subsystem plugins if they have not already been loaded.
	 */
	transport_subsystem_check_init();

	hba = core_alloc_hba(se_plugin_str, plugin_dep_id, 0);
	if (IS_ERR(hba))
		return ERR_CAST(hba);

	config_group_init_type_name(&hba->hba_group, name,
			&target_core_hba_cit);

	return &hba->hba_group;
}

static void target_core_call_delhbafromtarget(
	struct config_group *group,
	struct config_item *item)
{
	/*
	 * core_delete_hba() is called from target_core_hba_item_ops->release()
	 * -> target_core_hba_release()
	 */
	config_item_put(item);
}

static struct configfs_group_operations target_core_group_ops = {
	.make_group	= target_core_call_addhbatotarget,
	.drop_item	= target_core_call_delhbafromtarget,
};

static const struct config_item_type target_core_cit = {
	.ct_item_ops	= NULL,
	.ct_group_ops	= &target_core_group_ops,
	.ct_attrs	= NULL,
	.ct_owner	= THIS_MODULE,
};

/* Stop functions for struct config_item_type target_core_hba_cit */

void target_setup_backend_cits(struct target_backend *tb)
{
	target_core_setup_dev_cit(tb);
	target_core_setup_dev_action_cit(tb);
	target_core_setup_dev_attrib_cit(tb);
	target_core_setup_dev_pr_cit(tb);
	target_core_setup_dev_wwn_cit(tb);
	target_core_setup_dev_alua_tg_pt_gps_cit(tb);
	target_core_setup_dev_stat_cit(tb);
}

static void target_init_dbroot(void)
{
	struct file *fp;

	snprintf(db_root_stage, DB_ROOT_LEN, DB_ROOT_PREFERRED);
	fp = filp_open(db_root_stage, O_RDONLY, 0);
	if (IS_ERR(fp)) {
		pr_err("db_root: cannot open: %s\n", db_root_stage);
		return;
	}
	if (!S_ISDIR(file_inode(fp)->i_mode)) {
		filp_close(fp, NULL);
		pr_err("db_root: not a valid directory: %s\n", db_root_stage);
		return;
	}
	filp_close(fp, NULL);

	strncpy(db_root, db_root_stage, DB_ROOT_LEN);
	pr_debug("Target_Core_ConfigFS: db_root set to %s\n", db_root);
}

static int __init target_core_init_configfs(void)
{
	struct configfs_subsystem *subsys = &target_core_fabrics;
	struct t10_alua_lu_gp *lu_gp;
	int ret;

	pr_debug("TARGET_CORE[0]: Loading Generic Kernel Storage"
		" Engine: %s on %s/%s on "UTS_RELEASE"\n",
		TARGET_CORE_VERSION, utsname()->sysname, utsname()->machine);

	config_group_init(&subsys->su_group);
	mutex_init(&subsys->su_mutex);

	ret = init_se_kmem_caches();
	if (ret < 0)
		return ret;
	/*
	 * Create $CONFIGFS/target/core default group for HBA <-> Storage Object
	 * and ALUA Logical Unit Group and Target Port Group infrastructure.
	 */
	config_group_init_type_name(&target_core_hbagroup, "core",
			&target_core_cit);
	configfs_add_default_group(&target_core_hbagroup, &subsys->su_group);

	/*
	 * Create ALUA infrastructure under /sys/kernel/config/target/core/alua/
	 */
	config_group_init_type_name(&alua_group, "alua", &target_core_alua_cit);
	configfs_add_default_group(&alua_group, &target_core_hbagroup);

	/*
	 * Add ALUA Logical Unit Group and Target Port Group ConfigFS
	 * groups under /sys/kernel/config/target/core/alua/
	 */
	config_group_init_type_name(&alua_lu_gps_group, "lu_gps",
			&target_core_alua_lu_gps_cit);
	configfs_add_default_group(&alua_lu_gps_group, &alua_group);

	/*
	 * Add core/alua/lu_gps/default_lu_gp
	 */
	lu_gp = core_alua_allocate_lu_gp("default_lu_gp", 1);
	if (IS_ERR(lu_gp)) {
		ret = -ENOMEM;
		goto out_global;
	}

	config_group_init_type_name(&lu_gp->lu_gp_group, "default_lu_gp",
				&target_core_alua_lu_gp_cit);
	configfs_add_default_group(&lu_gp->lu_gp_group, &alua_lu_gps_group);

	default_lu_gp = lu_gp;

	/*
	 * Register the target_core_mod subsystem with configfs.
	 */
	ret = configfs_register_subsystem(subsys);
	if (ret < 0) {
		pr_err("Error %d while registering subsystem %s\n",
			ret, subsys->su_group.cg_item.ci_namebuf);
		goto out_global;
	}
	pr_debug("TARGET_CORE[0]: Initialized ConfigFS Fabric"
		" Infrastructure: "TARGET_CORE_VERSION" on %s/%s"
		" on "UTS_RELEASE"\n", utsname()->sysname, utsname()->machine);
	/*
	 * Register built-in RAMDISK subsystem logic for virtual LUN 0
	 */
	ret = rd_module_init();
	if (ret < 0)
		goto out;

	ret = core_dev_setup_virtual_lun0();
	if (ret < 0)
		goto out;

	ret = target_xcopy_setup_pt();
	if (ret < 0)
		goto out;

	target_init_dbroot();

	return 0;

out:
	configfs_unregister_subsystem(subsys);
	core_dev_release_virtual_lun0();
	rd_module_exit();
out_global:
	if (default_lu_gp) {
		core_alua_free_lu_gp(default_lu_gp);
		default_lu_gp = NULL;
	}
	release_se_kmem_caches();
	return ret;
}

static void __exit target_core_exit_configfs(void)
{
	configfs_remove_default_groups(&alua_lu_gps_group);
	configfs_remove_default_groups(&alua_group);
	configfs_remove_default_groups(&target_core_hbagroup);

	/*
	 * We expect subsys->su_group.default_groups to be released
	 * by configfs subsystem provider logic..
	 */
	configfs_unregister_subsystem(&target_core_fabrics);

	core_alua_free_lu_gp(default_lu_gp);
	default_lu_gp = NULL;

	pr_debug("TARGET_CORE[0]: Released ConfigFS Fabric"
			" Infrastructure\n");

	core_dev_release_virtual_lun0();
	rd_module_exit();
	target_xcopy_release_pt();
	release_se_kmem_caches();
}

MODULE_DESCRIPTION("Target_Core_Mod/ConfigFS");
MODULE_AUTHOR("nab@Linux-iSCSI.org");
MODULE_LICENSE("GPL");

module_init(target_core_init_configfs);
module_exit(target_core_exit_configfs);<|MERGE_RESOLUTION|>--- conflicted
+++ resolved
@@ -1414,74 +1414,6 @@
 }
 
 /*
- * STANDARD and VPD page 0x83 T10 Vendor Identification
- */
-static ssize_t target_wwn_vendor_id_show(struct config_item *item,
-		char *page)
-{
-	return sprintf(page, "%s\n", &to_t10_wwn(item)->vendor[0]);
-}
-
-static ssize_t target_wwn_vendor_id_store(struct config_item *item,
-		const char *page, size_t count)
-{
-	struct t10_wwn *t10_wwn = to_t10_wwn(item);
-	struct se_device *dev = t10_wwn->t10_dev;
-	/* +2 to allow for a trailing (stripped) '\n' and null-terminator */
-	unsigned char buf[INQUIRY_VENDOR_LEN + 2];
-	char *stripped = NULL;
-	size_t len;
-	int i;
-
-	len = strlcpy(buf, page, sizeof(buf));
-	if (len < sizeof(buf)) {
-		/* Strip any newline added from userspace. */
-		stripped = strstrip(buf);
-		len = strlen(stripped);
-	}
-	if (len > INQUIRY_VENDOR_LEN) {
-		pr_err("Emulated T10 Vendor Identification exceeds"
-			" INQUIRY_VENDOR_LEN: " __stringify(INQUIRY_VENDOR_LEN)
-			"\n");
-		return -EOVERFLOW;
-	}
-
-	/*
-	 * SPC 4.3.1:
-	 * ASCII data fields shall contain only ASCII printable characters (i.e.,
-	 * code values 20h to 7Eh) and may be terminated with one or more ASCII
-	 * null (00h) characters.
-	 */
-	for (i = 0; i < len; i++) {
-		if ((stripped[i] < 0x20) || (stripped[i] > 0x7E)) {
-			pr_err("Emulated T10 Vendor Identification contains"
-				" non-ASCII-printable characters\n");
-			return -EINVAL;
-		}
-	}
-
-	/*
-	 * Check to see if any active exports exist.  If they do exist, fail
-	 * here as changing this information on the fly (underneath the
-	 * initiator side OS dependent multipath code) could cause negative
-	 * effects.
-	 */
-	if (dev->export_count) {
-		pr_err("Unable to set T10 Vendor Identification while"
-			" active %d exports exist\n", dev->export_count);
-		return -EINVAL;
-	}
-
-	BUILD_BUG_ON(sizeof(dev->t10_wwn.vendor) != INQUIRY_VENDOR_LEN + 1);
-	strlcpy(dev->t10_wwn.vendor, stripped, sizeof(dev->t10_wwn.vendor));
-
-	pr_debug("Target_Core_ConfigFS: Set emulated T10 Vendor Identification:"
-		 " %s\n", dev->t10_wwn.vendor);
-
-	return count;
-}
-
-/*
  * VPD page 0x80 Unit serial
  */
 static ssize_t target_wwn_vpd_unit_serial_show(struct config_item *item,
@@ -1628,11 +1560,8 @@
 DEF_DEV_WWN_ASSOC_SHOW(vpd_assoc_scsi_target_device, 0x20);
 
 CONFIGFS_ATTR(target_wwn_, vendor_id);
-<<<<<<< HEAD
-=======
 CONFIGFS_ATTR(target_wwn_, product_id);
 CONFIGFS_ATTR(target_wwn_, revision);
->>>>>>> 0ecfebd2
 CONFIGFS_ATTR(target_wwn_, vpd_unit_serial);
 CONFIGFS_ATTR_RO(target_wwn_, vpd_protocol_identifier);
 CONFIGFS_ATTR_RO(target_wwn_, vpd_assoc_logical_unit);
@@ -1641,11 +1570,8 @@
 
 static struct configfs_attribute *target_core_dev_wwn_attrs[] = {
 	&target_wwn_attr_vendor_id,
-<<<<<<< HEAD
-=======
 	&target_wwn_attr_product_id,
 	&target_wwn_attr_revision,
->>>>>>> 0ecfebd2
 	&target_wwn_attr_vpd_unit_serial,
 	&target_wwn_attr_vpd_protocol_identifier,
 	&target_wwn_attr_vpd_assoc_logical_unit,
