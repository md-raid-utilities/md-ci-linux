--- conflicted
+++ resolved
@@ -21,11 +21,8 @@
 #include "xfs_trans.h"
 #include "xfs_rmap.h"
 #include "xfs_ag.h"
-<<<<<<< HEAD
-=======
 
 static struct kmem_cache	*xfs_inobt_cur_cache;
->>>>>>> df0cc57e
 
 STATIC int
 xfs_inobt_get_minrecs(
@@ -447,11 +444,6 @@
 		cur->bc_ops = &xfs_finobt_ops;
 	}
 
-<<<<<<< HEAD
-	cur->bc_blocklog = mp->m_sb.sb_blocklog;
-
-=======
->>>>>>> df0cc57e
 	if (xfs_has_crc(mp))
 		cur->bc_flags |= XFS_BTREE_CRC_BLOCKS;
 
