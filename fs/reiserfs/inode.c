--- conflicted
+++ resolved
@@ -2503,13 +2503,8 @@
  * start/recovery path as __block_write_full_folio, along with special
  * code to handle reiserfs tails.
  */
-<<<<<<< HEAD
-static int reiserfs_write_full_folio(struct folio *folio,
-				    struct writeback_control *wbc)
-=======
 static int reiserfs_write_folio(struct folio *folio,
 		struct writeback_control *wbc, void *data)
->>>>>>> 0c383648
 {
 	struct inode *inode = folio->mapping->host;
 	unsigned long end_index = inode->i_size >> PAGE_SHIFT;
@@ -2729,15 +2724,8 @@
 static int reiserfs_writepages(struct address_space *mapping,
 		struct writeback_control *wbc)
 {
-<<<<<<< HEAD
-	struct folio *folio = page_folio(page);
-	struct inode *inode = folio->mapping->host;
-	reiserfs_wait_on_write_block(inode->i_sb);
-	return reiserfs_write_full_folio(folio, wbc);
-=======
 	reiserfs_wait_on_write_block(mapping->host->i_sb);
 	return write_cache_pages(mapping, wbc, reiserfs_write_folio, NULL);
->>>>>>> 0c383648
 }
 
 static void reiserfs_truncate_failed_write(struct inode *inode)
