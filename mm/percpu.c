// SPDX-License-Identifier: GPL-2.0-only
/*
 * mm/percpu.c - percpu memory allocator
 *
 * Copyright (C) 2009		SUSE Linux Products GmbH
 * Copyright (C) 2009		Tejun Heo <tj@kernel.org>
 *
 * Copyright (C) 2017		Facebook Inc.
 * Copyright (C) 2017		Dennis Zhou <dennis@kernel.org>
 *
 * The percpu allocator handles both static and dynamic areas.  Percpu
 * areas are allocated in chunks which are divided into units.  There is
 * a 1-to-1 mapping for units to possible cpus.  These units are grouped
 * based on NUMA properties of the machine.
 *
 *  c0                           c1                         c2
 *  -------------------          -------------------        ------------
 * | u0 | u1 | u2 | u3 |        | u0 | u1 | u2 | u3 |      | u0 | u1 | u
 *  -------------------  ......  -------------------  ....  ------------
 *
 * Allocation is done by offsets into a unit's address space.  Ie., an
 * area of 512 bytes at 6k in c1 occupies 512 bytes at 6k in c1:u0,
 * c1:u1, c1:u2, etc.  On NUMA machines, the mapping may be non-linear
 * and even sparse.  Access is handled by configuring percpu base
 * registers according to the cpu to unit mappings and offsetting the
 * base address using pcpu_unit_size.
 *
 * There is special consideration for the first chunk which must handle
 * the static percpu variables in the kernel image as allocation services
 * are not online yet.  In short, the first chunk is structured like so:
 *
 *                  <Static | [Reserved] | Dynamic>
 *
 * The static data is copied from the original section managed by the
 * linker.  The reserved section, if non-zero, primarily manages static
 * percpu variables from kernel modules.  Finally, the dynamic section
 * takes care of normal allocations.
 *
 * The allocator organizes chunks into lists according to free size and
 * memcg-awareness.  To make a percpu allocation memcg-aware the __GFP_ACCOUNT
 * flag should be passed.  All memcg-aware allocations are sharing one set
 * of chunks and all unaccounted allocations and allocations performed
 * by processes belonging to the root memory cgroup are using the second set.
 *
 * The allocator tries to allocate from the fullest chunk first. Each chunk
 * is managed by a bitmap with metadata blocks.  The allocation map is updated
 * on every allocation and free to reflect the current state while the boundary
 * map is only updated on allocation.  Each metadata block contains
 * information to help mitigate the need to iterate over large portions
 * of the bitmap.  The reverse mapping from page to chunk is stored in
 * the page's index.  Lastly, units are lazily backed and grow in unison.
 *
 * There is a unique conversion that goes on here between bytes and bits.
 * Each bit represents a fragment of size PCPU_MIN_ALLOC_SIZE.  The chunk
 * tracks the number of pages it is responsible for in nr_pages.  Helper
 * functions are used to convert from between the bytes, bits, and blocks.
 * All hints are managed in bits unless explicitly stated.
 *
 * To use this allocator, arch code should do the following:
 *
 * - define __addr_to_pcpu_ptr() and __pcpu_ptr_to_addr() to translate
 *   regular address to percpu pointer and back if they need to be
 *   different from the default
 *
 * - use pcpu_setup_first_chunk() during percpu area initialization to
 *   setup the first chunk containing the kernel static percpu area
 */

#define pr_fmt(fmt) KBUILD_MODNAME ": " fmt

#include <linux/bitmap.h>
#include <linux/cpumask.h>
#include <linux/memblock.h>
#include <linux/err.h>
#include <linux/lcm.h>
#include <linux/list.h>
#include <linux/log2.h>
#include <linux/mm.h>
#include <linux/module.h>
#include <linux/mutex.h>
#include <linux/percpu.h>
#include <linux/pfn.h>
#include <linux/slab.h>
#include <linux/spinlock.h>
#include <linux/vmalloc.h>
#include <linux/workqueue.h>
#include <linux/kmemleak.h>
#include <linux/sched.h>
#include <linux/sched/mm.h>
#include <linux/memcontrol.h>

#include <asm/cacheflush.h>
#include <asm/sections.h>
#include <asm/tlbflush.h>
#include <asm/io.h>

#define CREATE_TRACE_POINTS
#include <trace/events/percpu.h>

#include "percpu-internal.h"

/*
 * The slots are sorted by the size of the biggest continuous free area.
 * 1-31 bytes share the same slot.
 */
#define PCPU_SLOT_BASE_SHIFT		5
/* chunks in slots below this are subject to being sidelined on failed alloc */
#define PCPU_SLOT_FAIL_THRESHOLD	3

#define PCPU_EMPTY_POP_PAGES_LOW	2
#define PCPU_EMPTY_POP_PAGES_HIGH	4

#ifdef CONFIG_SMP
/* default addr <-> pcpu_ptr mapping, override in asm/percpu.h if necessary */
#ifndef __addr_to_pcpu_ptr
#define __addr_to_pcpu_ptr(addr)					\
	(void __percpu *)((unsigned long)(addr) -			\
			  (unsigned long)pcpu_base_addr	+		\
			  (unsigned long)__per_cpu_start)
#endif
#ifndef __pcpu_ptr_to_addr
#define __pcpu_ptr_to_addr(ptr)						\
	(void __force *)((unsigned long)(ptr) +				\
			 (unsigned long)pcpu_base_addr -		\
			 (unsigned long)__per_cpu_start)
#endif
#else	/* CONFIG_SMP */
/* on UP, it's always identity mapped */
#define __addr_to_pcpu_ptr(addr)	(void __percpu *)(addr)
#define __pcpu_ptr_to_addr(ptr)		(void __force *)(ptr)
#endif	/* CONFIG_SMP */

static int pcpu_unit_pages __ro_after_init;
static int pcpu_unit_size __ro_after_init;
static int pcpu_nr_units __ro_after_init;
static int pcpu_atom_size __ro_after_init;
int pcpu_nr_slots __ro_after_init;
static int pcpu_free_slot __ro_after_init;
int pcpu_sidelined_slot __ro_after_init;
int pcpu_to_depopulate_slot __ro_after_init;
static size_t pcpu_chunk_struct_size __ro_after_init;

/* cpus with the lowest and highest unit addresses */
static unsigned int pcpu_low_unit_cpu __ro_after_init;
static unsigned int pcpu_high_unit_cpu __ro_after_init;

/* the address of the first chunk which starts with the kernel static area */
void *pcpu_base_addr __ro_after_init;

static const int *pcpu_unit_map __ro_after_init;		/* cpu -> unit */
const unsigned long *pcpu_unit_offsets __ro_after_init;	/* cpu -> unit offset */

/* group information, used for vm allocation */
static int pcpu_nr_groups __ro_after_init;
static const unsigned long *pcpu_group_offsets __ro_after_init;
static const size_t *pcpu_group_sizes __ro_after_init;

/*
 * The first chunk which always exists.  Note that unlike other
 * chunks, this one can be allocated and mapped in several different
 * ways and thus often doesn't live in the vmalloc area.
 */
struct pcpu_chunk *pcpu_first_chunk __ro_after_init;

/*
 * Optional reserved chunk.  This chunk reserves part of the first
 * chunk and serves it for reserved allocations.  When the reserved
 * region doesn't exist, the following variable is NULL.
 */
struct pcpu_chunk *pcpu_reserved_chunk __ro_after_init;

DEFINE_SPINLOCK(pcpu_lock);	/* all internal data structures */
static DEFINE_MUTEX(pcpu_alloc_mutex);	/* chunk create/destroy, [de]pop, map ext */

struct list_head *pcpu_chunk_lists __ro_after_init; /* chunk list slots */

/* chunks which need their map areas extended, protected by pcpu_lock */
static LIST_HEAD(pcpu_map_extend_chunks);

/*
 * The number of empty populated pages, protected by pcpu_lock.
 * The reserved chunk doesn't contribute to the count.
 */
int pcpu_nr_empty_pop_pages;

/*
 * The number of populated pages in use by the allocator, protected by
 * pcpu_lock.  This number is kept per a unit per chunk (i.e. when a page gets
 * allocated/deallocated, it is allocated/deallocated in all units of a chunk
 * and increments/decrements this count by 1).
 */
static unsigned long pcpu_nr_populated;

/*
 * Balance work is used to populate or destroy chunks asynchronously.  We
 * try to keep the number of populated free pages between
 * PCPU_EMPTY_POP_PAGES_LOW and HIGH for atomic allocations and at most one
 * empty chunk.
 */
static void pcpu_balance_workfn(struct work_struct *work);
static DECLARE_WORK(pcpu_balance_work, pcpu_balance_workfn);
static bool pcpu_async_enabled __read_mostly;
static bool pcpu_atomic_alloc_failed;

static void pcpu_schedule_balance_work(void)
{
	if (pcpu_async_enabled)
		schedule_work(&pcpu_balance_work);
}

/**
 * pcpu_addr_in_chunk - check if the address is served from this chunk
 * @chunk: chunk of interest
 * @addr: percpu address
 *
 * RETURNS:
 * True if the address is served from this chunk.
 */
static bool pcpu_addr_in_chunk(struct pcpu_chunk *chunk, void *addr)
{
	void *start_addr, *end_addr;

	if (!chunk)
		return false;

	start_addr = chunk->base_addr + chunk->start_offset;
	end_addr = chunk->base_addr + chunk->nr_pages * PAGE_SIZE -
		   chunk->end_offset;

	return addr >= start_addr && addr < end_addr;
}

static int __pcpu_size_to_slot(int size)
{
	int highbit = fls(size);	/* size is in bytes */
	return max(highbit - PCPU_SLOT_BASE_SHIFT + 2, 1);
}

static int pcpu_size_to_slot(int size)
{
	if (size == pcpu_unit_size)
		return pcpu_free_slot;
	return __pcpu_size_to_slot(size);
}

static int pcpu_chunk_slot(const struct pcpu_chunk *chunk)
{
	const struct pcpu_block_md *chunk_md = &chunk->chunk_md;

	if (chunk->free_bytes < PCPU_MIN_ALLOC_SIZE ||
	    chunk_md->contig_hint == 0)
		return 0;

	return pcpu_size_to_slot(chunk_md->contig_hint * PCPU_MIN_ALLOC_SIZE);
}

/* set the pointer to a chunk in a page struct */
static void pcpu_set_page_chunk(struct page *page, struct pcpu_chunk *pcpu)
{
	page->index = (unsigned long)pcpu;
}

/* obtain pointer to a chunk from a page struct */
static struct pcpu_chunk *pcpu_get_page_chunk(struct page *page)
{
	return (struct pcpu_chunk *)page->index;
}

static int __maybe_unused pcpu_page_idx(unsigned int cpu, int page_idx)
{
	return pcpu_unit_map[cpu] * pcpu_unit_pages + page_idx;
}

static unsigned long pcpu_unit_page_offset(unsigned int cpu, int page_idx)
{
	return pcpu_unit_offsets[cpu] + (page_idx << PAGE_SHIFT);
}

static unsigned long pcpu_chunk_addr(struct pcpu_chunk *chunk,
				     unsigned int cpu, int page_idx)
{
	return (unsigned long)chunk->base_addr +
	       pcpu_unit_page_offset(cpu, page_idx);
}

/*
 * The following are helper functions to help access bitmaps and convert
 * between bitmap offsets to address offsets.
 */
static unsigned long *pcpu_index_alloc_map(struct pcpu_chunk *chunk, int index)
{
	return chunk->alloc_map +
	       (index * PCPU_BITMAP_BLOCK_BITS / BITS_PER_LONG);
}

static unsigned long pcpu_off_to_block_index(int off)
{
	return off / PCPU_BITMAP_BLOCK_BITS;
}

static unsigned long pcpu_off_to_block_off(int off)
{
	return off & (PCPU_BITMAP_BLOCK_BITS - 1);
}

static unsigned long pcpu_block_off_to_off(int index, int off)
{
	return index * PCPU_BITMAP_BLOCK_BITS + off;
}

/**
 * pcpu_check_block_hint - check against the contig hint
 * @block: block of interest
 * @bits: size of allocation
 * @align: alignment of area (max PAGE_SIZE)
 *
 * Check to see if the allocation can fit in the block's contig hint.
 * Note, a chunk uses the same hints as a block so this can also check against
 * the chunk's contig hint.
 */
static bool pcpu_check_block_hint(struct pcpu_block_md *block, int bits,
				  size_t align)
{
	int bit_off = ALIGN(block->contig_hint_start, align) -
		block->contig_hint_start;

	return bit_off + bits <= block->contig_hint;
}

/*
 * pcpu_next_hint - determine which hint to use
 * @block: block of interest
 * @alloc_bits: size of allocation
 *
 * This determines if we should scan based on the scan_hint or first_free.
 * In general, we want to scan from first_free to fulfill allocations by
 * first fit.  However, if we know a scan_hint at position scan_hint_start
 * cannot fulfill an allocation, we can begin scanning from there knowing
 * the contig_hint will be our fallback.
 */
static int pcpu_next_hint(struct pcpu_block_md *block, int alloc_bits)
{
	/*
	 * The three conditions below determine if we can skip past the
	 * scan_hint.  First, does the scan hint exist.  Second, is the
	 * contig_hint after the scan_hint (possibly not true iff
	 * contig_hint == scan_hint).  Third, is the allocation request
	 * larger than the scan_hint.
	 */
	if (block->scan_hint &&
	    block->contig_hint_start > block->scan_hint_start &&
	    alloc_bits > block->scan_hint)
		return block->scan_hint_start + block->scan_hint;

	return block->first_free;
}

/**
 * pcpu_next_md_free_region - finds the next hint free area
 * @chunk: chunk of interest
 * @bit_off: chunk offset
 * @bits: size of free area
 *
 * Helper function for pcpu_for_each_md_free_region.  It checks
 * block->contig_hint and performs aggregation across blocks to find the
 * next hint.  It modifies bit_off and bits in-place to be consumed in the
 * loop.
 */
static void pcpu_next_md_free_region(struct pcpu_chunk *chunk, int *bit_off,
				     int *bits)
{
	int i = pcpu_off_to_block_index(*bit_off);
	int block_off = pcpu_off_to_block_off(*bit_off);
	struct pcpu_block_md *block;

	*bits = 0;
	for (block = chunk->md_blocks + i; i < pcpu_chunk_nr_blocks(chunk);
	     block++, i++) {
		/* handles contig area across blocks */
		if (*bits) {
			*bits += block->left_free;
			if (block->left_free == PCPU_BITMAP_BLOCK_BITS)
				continue;
			return;
		}

		/*
		 * This checks three things.  First is there a contig_hint to
		 * check.  Second, have we checked this hint before by
		 * comparing the block_off.  Third, is this the same as the
		 * right contig hint.  In the last case, it spills over into
		 * the next block and should be handled by the contig area
		 * across blocks code.
		 */
		*bits = block->contig_hint;
		if (*bits && block->contig_hint_start >= block_off &&
		    *bits + block->contig_hint_start < PCPU_BITMAP_BLOCK_BITS) {
			*bit_off = pcpu_block_off_to_off(i,
					block->contig_hint_start);
			return;
		}
		/* reset to satisfy the second predicate above */
		block_off = 0;

		*bits = block->right_free;
		*bit_off = (i + 1) * PCPU_BITMAP_BLOCK_BITS - block->right_free;
	}
}

/**
 * pcpu_next_fit_region - finds fit areas for a given allocation request
 * @chunk: chunk of interest
 * @alloc_bits: size of allocation
 * @align: alignment of area (max PAGE_SIZE)
 * @bit_off: chunk offset
 * @bits: size of free area
 *
 * Finds the next free region that is viable for use with a given size and
 * alignment.  This only returns if there is a valid area to be used for this
 * allocation.  block->first_free is returned if the allocation request fits
 * within the block to see if the request can be fulfilled prior to the contig
 * hint.
 */
static void pcpu_next_fit_region(struct pcpu_chunk *chunk, int alloc_bits,
				 int align, int *bit_off, int *bits)
{
	int i = pcpu_off_to_block_index(*bit_off);
	int block_off = pcpu_off_to_block_off(*bit_off);
	struct pcpu_block_md *block;

	*bits = 0;
	for (block = chunk->md_blocks + i; i < pcpu_chunk_nr_blocks(chunk);
	     block++, i++) {
		/* handles contig area across blocks */
		if (*bits) {
			*bits += block->left_free;
			if (*bits >= alloc_bits)
				return;
			if (block->left_free == PCPU_BITMAP_BLOCK_BITS)
				continue;
		}

		/* check block->contig_hint */
		*bits = ALIGN(block->contig_hint_start, align) -
			block->contig_hint_start;
		/*
		 * This uses the block offset to determine if this has been
		 * checked in the prior iteration.
		 */
		if (block->contig_hint &&
		    block->contig_hint_start >= block_off &&
		    block->contig_hint >= *bits + alloc_bits) {
			int start = pcpu_next_hint(block, alloc_bits);

			*bits += alloc_bits + block->contig_hint_start -
				 start;
			*bit_off = pcpu_block_off_to_off(i, start);
			return;
		}
		/* reset to satisfy the second predicate above */
		block_off = 0;

		*bit_off = ALIGN(PCPU_BITMAP_BLOCK_BITS - block->right_free,
				 align);
		*bits = PCPU_BITMAP_BLOCK_BITS - *bit_off;
		*bit_off = pcpu_block_off_to_off(i, *bit_off);
		if (*bits >= alloc_bits)
			return;
	}

	/* no valid offsets were found - fail condition */
	*bit_off = pcpu_chunk_map_bits(chunk);
}

/*
 * Metadata free area iterators.  These perform aggregation of free areas
 * based on the metadata blocks and return the offset @bit_off and size in
 * bits of the free area @bits.  pcpu_for_each_fit_region only returns when
 * a fit is found for the allocation request.
 */
#define pcpu_for_each_md_free_region(chunk, bit_off, bits)		\
	for (pcpu_next_md_free_region((chunk), &(bit_off), &(bits));	\
	     (bit_off) < pcpu_chunk_map_bits((chunk));			\
	     (bit_off) += (bits) + 1,					\
	     pcpu_next_md_free_region((chunk), &(bit_off), &(bits)))

#define pcpu_for_each_fit_region(chunk, alloc_bits, align, bit_off, bits)     \
	for (pcpu_next_fit_region((chunk), (alloc_bits), (align), &(bit_off), \
				  &(bits));				      \
	     (bit_off) < pcpu_chunk_map_bits((chunk));			      \
	     (bit_off) += (bits),					      \
	     pcpu_next_fit_region((chunk), (alloc_bits), (align), &(bit_off), \
				  &(bits)))

/**
 * pcpu_mem_zalloc - allocate memory
 * @size: bytes to allocate
 * @gfp: allocation flags
 *
 * Allocate @size bytes.  If @size is smaller than PAGE_SIZE,
 * kzalloc() is used; otherwise, the equivalent of vzalloc() is used.
 * This is to facilitate passing through whitelisted flags.  The
 * returned memory is always zeroed.
 *
 * RETURNS:
 * Pointer to the allocated area on success, NULL on failure.
 */
static void *pcpu_mem_zalloc(size_t size, gfp_t gfp)
{
	if (WARN_ON_ONCE(!slab_is_available()))
		return NULL;

	if (size <= PAGE_SIZE)
		return kzalloc(size, gfp);
	else
		return __vmalloc(size, gfp | __GFP_ZERO);
}

/**
 * pcpu_mem_free - free memory
 * @ptr: memory to free
 *
 * Free @ptr.  @ptr should have been allocated using pcpu_mem_zalloc().
 */
static void pcpu_mem_free(void *ptr)
{
	kvfree(ptr);
}

static void __pcpu_chunk_move(struct pcpu_chunk *chunk, int slot,
			      bool move_front)
{
	if (chunk != pcpu_reserved_chunk) {
		if (move_front)
			list_move(&chunk->list, &pcpu_chunk_lists[slot]);
		else
			list_move_tail(&chunk->list, &pcpu_chunk_lists[slot]);
	}
}

static void pcpu_chunk_move(struct pcpu_chunk *chunk, int slot)
{
	__pcpu_chunk_move(chunk, slot, true);
}

/**
 * pcpu_chunk_relocate - put chunk in the appropriate chunk slot
 * @chunk: chunk of interest
 * @oslot: the previous slot it was on
 *
 * This function is called after an allocation or free changed @chunk.
 * New slot according to the changed state is determined and @chunk is
 * moved to the slot.  Note that the reserved chunk is never put on
 * chunk slots.
 *
 * CONTEXT:
 * pcpu_lock.
 */
static void pcpu_chunk_relocate(struct pcpu_chunk *chunk, int oslot)
{
	int nslot = pcpu_chunk_slot(chunk);

	/* leave isolated chunks in-place */
	if (chunk->isolated)
		return;

	if (oslot != nslot)
		__pcpu_chunk_move(chunk, nslot, oslot < nslot);
}

static void pcpu_isolate_chunk(struct pcpu_chunk *chunk)
{
	lockdep_assert_held(&pcpu_lock);

	if (!chunk->isolated) {
		chunk->isolated = true;
		pcpu_nr_empty_pop_pages -= chunk->nr_empty_pop_pages;
	}
	list_move(&chunk->list, &pcpu_chunk_lists[pcpu_to_depopulate_slot]);
}

static void pcpu_reintegrate_chunk(struct pcpu_chunk *chunk)
{
	lockdep_assert_held(&pcpu_lock);

	if (chunk->isolated) {
		chunk->isolated = false;
		pcpu_nr_empty_pop_pages += chunk->nr_empty_pop_pages;
		pcpu_chunk_relocate(chunk, -1);
	}
}

/*
 * pcpu_update_empty_pages - update empty page counters
 * @chunk: chunk of interest
 * @nr: nr of empty pages
 *
 * This is used to keep track of the empty pages now based on the premise
 * a md_block covers a page.  The hint update functions recognize if a block
 * is made full or broken to calculate deltas for keeping track of free pages.
 */
static inline void pcpu_update_empty_pages(struct pcpu_chunk *chunk, int nr)
{
	chunk->nr_empty_pop_pages += nr;
	if (chunk != pcpu_reserved_chunk && !chunk->isolated)
		pcpu_nr_empty_pop_pages += nr;
}

/*
 * pcpu_region_overlap - determines if two regions overlap
 * @a: start of first region, inclusive
 * @b: end of first region, exclusive
 * @x: start of second region, inclusive
 * @y: end of second region, exclusive
 *
 * This is used to determine if the hint region [a, b) overlaps with the
 * allocated region [x, y).
 */
static inline bool pcpu_region_overlap(int a, int b, int x, int y)
{
	return (a < y) && (x < b);
}

/**
 * pcpu_block_update - updates a block given a free area
 * @block: block of interest
 * @start: start offset in block
 * @end: end offset in block
 *
 * Updates a block given a known free area.  The region [start, end) is
 * expected to be the entirety of the free area within a block.  Chooses
 * the best starting offset if the contig hints are equal.
 */
static void pcpu_block_update(struct pcpu_block_md *block, int start, int end)
{
	int contig = end - start;

	block->first_free = min(block->first_free, start);
	if (start == 0)
		block->left_free = contig;

	if (end == block->nr_bits)
		block->right_free = contig;

	if (contig > block->contig_hint) {
		/* promote the old contig_hint to be the new scan_hint */
		if (start > block->contig_hint_start) {
			if (block->contig_hint > block->scan_hint) {
				block->scan_hint_start =
					block->contig_hint_start;
				block->scan_hint = block->contig_hint;
			} else if (start < block->scan_hint_start) {
				/*
				 * The old contig_hint == scan_hint.  But, the
				 * new contig is larger so hold the invariant
				 * scan_hint_start < contig_hint_start.
				 */
				block->scan_hint = 0;
			}
		} else {
			block->scan_hint = 0;
		}
		block->contig_hint_start = start;
		block->contig_hint = contig;
	} else if (contig == block->contig_hint) {
		if (block->contig_hint_start &&
		    (!start ||
		     __ffs(start) > __ffs(block->contig_hint_start))) {
			/* start has a better alignment so use it */
			block->contig_hint_start = start;
			if (start < block->scan_hint_start &&
			    block->contig_hint > block->scan_hint)
				block->scan_hint = 0;
		} else if (start > block->scan_hint_start ||
			   block->contig_hint > block->scan_hint) {
			/*
			 * Knowing contig == contig_hint, update the scan_hint
			 * if it is farther than or larger than the current
			 * scan_hint.
			 */
			block->scan_hint_start = start;
			block->scan_hint = contig;
		}
	} else {
		/*
		 * The region is smaller than the contig_hint.  So only update
		 * the scan_hint if it is larger than or equal and farther than
		 * the current scan_hint.
		 */
		if ((start < block->contig_hint_start &&
		     (contig > block->scan_hint ||
		      (contig == block->scan_hint &&
		       start > block->scan_hint_start)))) {
			block->scan_hint_start = start;
			block->scan_hint = contig;
		}
	}
}

/*
 * pcpu_block_update_scan - update a block given a free area from a scan
 * @chunk: chunk of interest
 * @bit_off: chunk offset
 * @bits: size of free area
 *
 * Finding the final allocation spot first goes through pcpu_find_block_fit()
 * to find a block that can hold the allocation and then pcpu_alloc_area()
 * where a scan is used.  When allocations require specific alignments,
 * we can inadvertently create holes which will not be seen in the alloc
 * or free paths.
 *
 * This takes a given free area hole and updates a block as it may change the
 * scan_hint.  We need to scan backwards to ensure we don't miss free bits
 * from alignment.
 */
static void pcpu_block_update_scan(struct pcpu_chunk *chunk, int bit_off,
				   int bits)
{
	int s_off = pcpu_off_to_block_off(bit_off);
	int e_off = s_off + bits;
	int s_index, l_bit;
	struct pcpu_block_md *block;

	if (e_off > PCPU_BITMAP_BLOCK_BITS)
		return;

	s_index = pcpu_off_to_block_index(bit_off);
	block = chunk->md_blocks + s_index;

	/* scan backwards in case of alignment skipping free bits */
	l_bit = find_last_bit(pcpu_index_alloc_map(chunk, s_index), s_off);
	s_off = (s_off == l_bit) ? 0 : l_bit + 1;

	pcpu_block_update(block, s_off, e_off);
}

/**
 * pcpu_chunk_refresh_hint - updates metadata about a chunk
 * @chunk: chunk of interest
 * @full_scan: if we should scan from the beginning
 *
 * Iterates over the metadata blocks to find the largest contig area.
 * A full scan can be avoided on the allocation path as this is triggered
 * if we broke the contig_hint.  In doing so, the scan_hint will be before
 * the contig_hint or after if the scan_hint == contig_hint.  This cannot
 * be prevented on freeing as we want to find the largest area possibly
 * spanning blocks.
 */
static void pcpu_chunk_refresh_hint(struct pcpu_chunk *chunk, bool full_scan)
{
	struct pcpu_block_md *chunk_md = &chunk->chunk_md;
	int bit_off, bits;

	/* promote scan_hint to contig_hint */
	if (!full_scan && chunk_md->scan_hint) {
		bit_off = chunk_md->scan_hint_start + chunk_md->scan_hint;
		chunk_md->contig_hint_start = chunk_md->scan_hint_start;
		chunk_md->contig_hint = chunk_md->scan_hint;
		chunk_md->scan_hint = 0;
	} else {
		bit_off = chunk_md->first_free;
		chunk_md->contig_hint = 0;
	}

	bits = 0;
	pcpu_for_each_md_free_region(chunk, bit_off, bits)
		pcpu_block_update(chunk_md, bit_off, bit_off + bits);
}

/**
 * pcpu_block_refresh_hint
 * @chunk: chunk of interest
 * @index: index of the metadata block
 *
 * Scans over the block beginning at first_free and updates the block
 * metadata accordingly.
 */
static void pcpu_block_refresh_hint(struct pcpu_chunk *chunk, int index)
{
	struct pcpu_block_md *block = chunk->md_blocks + index;
	unsigned long *alloc_map = pcpu_index_alloc_map(chunk, index);
	unsigned int start, end;	/* region start, region end */

	/* promote scan_hint to contig_hint */
	if (block->scan_hint) {
		start = block->scan_hint_start + block->scan_hint;
		block->contig_hint_start = block->scan_hint_start;
		block->contig_hint = block->scan_hint;
		block->scan_hint = 0;
	} else {
		start = block->first_free;
		block->contig_hint = 0;
	}

	block->right_free = 0;

	/* iterate over free areas and update the contig hints */
	for_each_clear_bitrange_from(start, end, alloc_map, PCPU_BITMAP_BLOCK_BITS)
		pcpu_block_update(block, start, end);
}

/**
 * pcpu_block_update_hint_alloc - update hint on allocation path
 * @chunk: chunk of interest
 * @bit_off: chunk offset
 * @bits: size of request
 *
 * Updates metadata for the allocation path.  The metadata only has to be
 * refreshed by a full scan iff the chunk's contig hint is broken.  Block level
 * scans are required if the block's contig hint is broken.
 */
static void pcpu_block_update_hint_alloc(struct pcpu_chunk *chunk, int bit_off,
					 int bits)
{
	struct pcpu_block_md *chunk_md = &chunk->chunk_md;
	int nr_empty_pages = 0;
	struct pcpu_block_md *s_block, *e_block, *block;
	int s_index, e_index;	/* block indexes of the freed allocation */
	int s_off, e_off;	/* block offsets of the freed allocation */

	/*
	 * Calculate per block offsets.
	 * The calculation uses an inclusive range, but the resulting offsets
	 * are [start, end).  e_index always points to the last block in the
	 * range.
	 */
	s_index = pcpu_off_to_block_index(bit_off);
	e_index = pcpu_off_to_block_index(bit_off + bits - 1);
	s_off = pcpu_off_to_block_off(bit_off);
	e_off = pcpu_off_to_block_off(bit_off + bits - 1) + 1;

	s_block = chunk->md_blocks + s_index;
	e_block = chunk->md_blocks + e_index;

	/*
	 * Update s_block.
	 * block->first_free must be updated if the allocation takes its place.
	 * If the allocation breaks the contig_hint, a scan is required to
	 * restore this hint.
	 */
	if (s_block->contig_hint == PCPU_BITMAP_BLOCK_BITS)
		nr_empty_pages++;

	if (s_off == s_block->first_free)
		s_block->first_free = find_next_zero_bit(
					pcpu_index_alloc_map(chunk, s_index),
					PCPU_BITMAP_BLOCK_BITS,
					s_off + bits);

	if (pcpu_region_overlap(s_block->scan_hint_start,
				s_block->scan_hint_start + s_block->scan_hint,
				s_off,
				s_off + bits))
		s_block->scan_hint = 0;

	if (pcpu_region_overlap(s_block->contig_hint_start,
				s_block->contig_hint_start +
				s_block->contig_hint,
				s_off,
				s_off + bits)) {
		/* block contig hint is broken - scan to fix it */
		if (!s_off)
			s_block->left_free = 0;
		pcpu_block_refresh_hint(chunk, s_index);
	} else {
		/* update left and right contig manually */
		s_block->left_free = min(s_block->left_free, s_off);
		if (s_index == e_index)
			s_block->right_free = min_t(int, s_block->right_free,
					PCPU_BITMAP_BLOCK_BITS - e_off);
		else
			s_block->right_free = 0;
	}

	/*
	 * Update e_block.
	 */
	if (s_index != e_index) {
		if (e_block->contig_hint == PCPU_BITMAP_BLOCK_BITS)
			nr_empty_pages++;

		/*
		 * When the allocation is across blocks, the end is along
		 * the left part of the e_block.
		 */
		e_block->first_free = find_next_zero_bit(
				pcpu_index_alloc_map(chunk, e_index),
				PCPU_BITMAP_BLOCK_BITS, e_off);

		if (e_off == PCPU_BITMAP_BLOCK_BITS) {
			/* reset the block */
			e_block++;
		} else {
			if (e_off > e_block->scan_hint_start)
				e_block->scan_hint = 0;

			e_block->left_free = 0;
			if (e_off > e_block->contig_hint_start) {
				/* contig hint is broken - scan to fix it */
				pcpu_block_refresh_hint(chunk, e_index);
			} else {
				e_block->right_free =
					min_t(int, e_block->right_free,
					      PCPU_BITMAP_BLOCK_BITS - e_off);
			}
		}

		/* update in-between md_blocks */
		nr_empty_pages += (e_index - s_index - 1);
		for (block = s_block + 1; block < e_block; block++) {
			block->scan_hint = 0;
			block->contig_hint = 0;
			block->left_free = 0;
			block->right_free = 0;
		}
	}

	if (nr_empty_pages)
		pcpu_update_empty_pages(chunk, -nr_empty_pages);

	if (pcpu_region_overlap(chunk_md->scan_hint_start,
				chunk_md->scan_hint_start +
				chunk_md->scan_hint,
				bit_off,
				bit_off + bits))
		chunk_md->scan_hint = 0;

	/*
	 * The only time a full chunk scan is required is if the chunk
	 * contig hint is broken.  Otherwise, it means a smaller space
	 * was used and therefore the chunk contig hint is still correct.
	 */
	if (pcpu_region_overlap(chunk_md->contig_hint_start,
				chunk_md->contig_hint_start +
				chunk_md->contig_hint,
				bit_off,
				bit_off + bits))
		pcpu_chunk_refresh_hint(chunk, false);
}

/**
 * pcpu_block_update_hint_free - updates the block hints on the free path
 * @chunk: chunk of interest
 * @bit_off: chunk offset
 * @bits: size of request
 *
 * Updates metadata for the allocation path.  This avoids a blind block
 * refresh by making use of the block contig hints.  If this fails, it scans
 * forward and backward to determine the extent of the free area.  This is
 * capped at the boundary of blocks.
 *
 * A chunk update is triggered if a page becomes free, a block becomes free,
 * or the free spans across blocks.  This tradeoff is to minimize iterating
 * over the block metadata to update chunk_md->contig_hint.
 * chunk_md->contig_hint may be off by up to a page, but it will never be more
 * than the available space.  If the contig hint is contained in one block, it
 * will be accurate.
 */
static void pcpu_block_update_hint_free(struct pcpu_chunk *chunk, int bit_off,
					int bits)
{
	int nr_empty_pages = 0;
	struct pcpu_block_md *s_block, *e_block, *block;
	int s_index, e_index;	/* block indexes of the freed allocation */
	int s_off, e_off;	/* block offsets of the freed allocation */
	int start, end;		/* start and end of the whole free area */

	/*
	 * Calculate per block offsets.
	 * The calculation uses an inclusive range, but the resulting offsets
	 * are [start, end).  e_index always points to the last block in the
	 * range.
	 */
	s_index = pcpu_off_to_block_index(bit_off);
	e_index = pcpu_off_to_block_index(bit_off + bits - 1);
	s_off = pcpu_off_to_block_off(bit_off);
	e_off = pcpu_off_to_block_off(bit_off + bits - 1) + 1;

	s_block = chunk->md_blocks + s_index;
	e_block = chunk->md_blocks + e_index;

	/*
	 * Check if the freed area aligns with the block->contig_hint.
	 * If it does, then the scan to find the beginning/end of the
	 * larger free area can be avoided.
	 *
	 * start and end refer to beginning and end of the free area
	 * within each their respective blocks.  This is not necessarily
	 * the entire free area as it may span blocks past the beginning
	 * or end of the block.
	 */
	start = s_off;
	if (s_off == s_block->contig_hint + s_block->contig_hint_start) {
		start = s_block->contig_hint_start;
	} else {
		/*
		 * Scan backwards to find the extent of the free area.
		 * find_last_bit returns the starting bit, so if the start bit
		 * is returned, that means there was no last bit and the
		 * remainder of the chunk is free.
		 */
		int l_bit = find_last_bit(pcpu_index_alloc_map(chunk, s_index),
					  start);
		start = (start == l_bit) ? 0 : l_bit + 1;
	}

	end = e_off;
	if (e_off == e_block->contig_hint_start)
		end = e_block->contig_hint_start + e_block->contig_hint;
	else
		end = find_next_bit(pcpu_index_alloc_map(chunk, e_index),
				    PCPU_BITMAP_BLOCK_BITS, end);

	/* update s_block */
	e_off = (s_index == e_index) ? end : PCPU_BITMAP_BLOCK_BITS;
	if (!start && e_off == PCPU_BITMAP_BLOCK_BITS)
		nr_empty_pages++;
	pcpu_block_update(s_block, start, e_off);

	/* freeing in the same block */
	if (s_index != e_index) {
		/* update e_block */
		if (end == PCPU_BITMAP_BLOCK_BITS)
			nr_empty_pages++;
		pcpu_block_update(e_block, 0, end);

		/* reset md_blocks in the middle */
		nr_empty_pages += (e_index - s_index - 1);
		for (block = s_block + 1; block < e_block; block++) {
			block->first_free = 0;
			block->scan_hint = 0;
			block->contig_hint_start = 0;
			block->contig_hint = PCPU_BITMAP_BLOCK_BITS;
			block->left_free = PCPU_BITMAP_BLOCK_BITS;
			block->right_free = PCPU_BITMAP_BLOCK_BITS;
		}
	}

	if (nr_empty_pages)
		pcpu_update_empty_pages(chunk, nr_empty_pages);

	/*
	 * Refresh chunk metadata when the free makes a block free or spans
	 * across blocks.  The contig_hint may be off by up to a page, but if
	 * the contig_hint is contained in a block, it will be accurate with
	 * the else condition below.
	 */
	if (((end - start) >= PCPU_BITMAP_BLOCK_BITS) || s_index != e_index)
		pcpu_chunk_refresh_hint(chunk, true);
	else
		pcpu_block_update(&chunk->chunk_md,
				  pcpu_block_off_to_off(s_index, start),
				  end);
}

/**
 * pcpu_is_populated - determines if the region is populated
 * @chunk: chunk of interest
 * @bit_off: chunk offset
 * @bits: size of area
 * @next_off: return value for the next offset to start searching
 *
 * For atomic allocations, check if the backing pages are populated.
 *
 * RETURNS:
 * Bool if the backing pages are populated.
 * next_index is to skip over unpopulated blocks in pcpu_find_block_fit.
 */
static bool pcpu_is_populated(struct pcpu_chunk *chunk, int bit_off, int bits,
			      int *next_off)
{
	unsigned int start, end;

	start = PFN_DOWN(bit_off * PCPU_MIN_ALLOC_SIZE);
	end = PFN_UP((bit_off + bits) * PCPU_MIN_ALLOC_SIZE);

	start = find_next_zero_bit(chunk->populated, end, start);
	if (start >= end)
		return true;

	end = find_next_bit(chunk->populated, end, start + 1);

	*next_off = end * PAGE_SIZE / PCPU_MIN_ALLOC_SIZE;
	return false;
}

/**
 * pcpu_find_block_fit - finds the block index to start searching
 * @chunk: chunk of interest
 * @alloc_bits: size of request in allocation units
 * @align: alignment of area (max PAGE_SIZE bytes)
 * @pop_only: use populated regions only
 *
 * Given a chunk and an allocation spec, find the offset to begin searching
 * for a free region.  This iterates over the bitmap metadata blocks to
 * find an offset that will be guaranteed to fit the requirements.  It is
 * not quite first fit as if the allocation does not fit in the contig hint
 * of a block or chunk, it is skipped.  This errs on the side of caution
 * to prevent excess iteration.  Poor alignment can cause the allocator to
 * skip over blocks and chunks that have valid free areas.
 *
 * RETURNS:
 * The offset in the bitmap to begin searching.
 * -1 if no offset is found.
 */
static int pcpu_find_block_fit(struct pcpu_chunk *chunk, int alloc_bits,
			       size_t align, bool pop_only)
{
	struct pcpu_block_md *chunk_md = &chunk->chunk_md;
	int bit_off, bits, next_off;

	/*
	 * This is an optimization to prevent scanning by assuming if the
	 * allocation cannot fit in the global hint, there is memory pressure
	 * and creating a new chunk would happen soon.
	 */
	if (!pcpu_check_block_hint(chunk_md, alloc_bits, align))
		return -1;

	bit_off = pcpu_next_hint(chunk_md, alloc_bits);
	bits = 0;
	pcpu_for_each_fit_region(chunk, alloc_bits, align, bit_off, bits) {
		if (!pop_only || pcpu_is_populated(chunk, bit_off, bits,
						   &next_off))
			break;

		bit_off = next_off;
		bits = 0;
	}

	if (bit_off == pcpu_chunk_map_bits(chunk))
		return -1;

	return bit_off;
}

/*
 * pcpu_find_zero_area - modified from bitmap_find_next_zero_area_off()
 * @map: the address to base the search on
 * @size: the bitmap size in bits
 * @start: the bitnumber to start searching at
 * @nr: the number of zeroed bits we're looking for
 * @align_mask: alignment mask for zero area
 * @largest_off: offset of the largest area skipped
 * @largest_bits: size of the largest area skipped
 *
 * The @align_mask should be one less than a power of 2.
 *
 * This is a modified version of bitmap_find_next_zero_area_off() to remember
 * the largest area that was skipped.  This is imperfect, but in general is
 * good enough.  The largest remembered region is the largest failed region
 * seen.  This does not include anything we possibly skipped due to alignment.
 * pcpu_block_update_scan() does scan backwards to try and recover what was
 * lost to alignment.  While this can cause scanning to miss earlier possible
 * free areas, smaller allocations will eventually fill those holes.
 */
static unsigned long pcpu_find_zero_area(unsigned long *map,
					 unsigned long size,
					 unsigned long start,
					 unsigned long nr,
					 unsigned long align_mask,
					 unsigned long *largest_off,
					 unsigned long *largest_bits)
{
	unsigned long index, end, i, area_off, area_bits;
again:
	index = find_next_zero_bit(map, size, start);

	/* Align allocation */
	index = __ALIGN_MASK(index, align_mask);
	area_off = index;

	end = index + nr;
	if (end > size)
		return end;
	i = find_next_bit(map, end, index);
	if (i < end) {
		area_bits = i - area_off;
		/* remember largest unused area with best alignment */
		if (area_bits > *largest_bits ||
		    (area_bits == *largest_bits && *largest_off &&
		     (!area_off || __ffs(area_off) > __ffs(*largest_off)))) {
			*largest_off = area_off;
			*largest_bits = area_bits;
		}

		start = i + 1;
		goto again;
	}
	return index;
}

/**
 * pcpu_alloc_area - allocates an area from a pcpu_chunk
 * @chunk: chunk of interest
 * @alloc_bits: size of request in allocation units
 * @align: alignment of area (max PAGE_SIZE)
 * @start: bit_off to start searching
 *
 * This function takes in a @start offset to begin searching to fit an
 * allocation of @alloc_bits with alignment @align.  It needs to scan
 * the allocation map because if it fits within the block's contig hint,
 * @start will be block->first_free. This is an attempt to fill the
 * allocation prior to breaking the contig hint.  The allocation and
 * boundary maps are updated accordingly if it confirms a valid
 * free area.
 *
 * RETURNS:
 * Allocated addr offset in @chunk on success.
 * -1 if no matching area is found.
 */
static int pcpu_alloc_area(struct pcpu_chunk *chunk, int alloc_bits,
			   size_t align, int start)
{
	struct pcpu_block_md *chunk_md = &chunk->chunk_md;
	size_t align_mask = (align) ? (align - 1) : 0;
	unsigned long area_off = 0, area_bits = 0;
	int bit_off, end, oslot;

	lockdep_assert_held(&pcpu_lock);

	oslot = pcpu_chunk_slot(chunk);

	/*
	 * Search to find a fit.
	 */
	end = min_t(int, start + alloc_bits + PCPU_BITMAP_BLOCK_BITS,
		    pcpu_chunk_map_bits(chunk));
	bit_off = pcpu_find_zero_area(chunk->alloc_map, end, start, alloc_bits,
				      align_mask, &area_off, &area_bits);
	if (bit_off >= end)
		return -1;

	if (area_bits)
		pcpu_block_update_scan(chunk, area_off, area_bits);

	/* update alloc map */
	bitmap_set(chunk->alloc_map, bit_off, alloc_bits);

	/* update boundary map */
	set_bit(bit_off, chunk->bound_map);
	bitmap_clear(chunk->bound_map, bit_off + 1, alloc_bits - 1);
	set_bit(bit_off + alloc_bits, chunk->bound_map);

	chunk->free_bytes -= alloc_bits * PCPU_MIN_ALLOC_SIZE;

	/* update first free bit */
	if (bit_off == chunk_md->first_free)
		chunk_md->first_free = find_next_zero_bit(
					chunk->alloc_map,
					pcpu_chunk_map_bits(chunk),
					bit_off + alloc_bits);

	pcpu_block_update_hint_alloc(chunk, bit_off, alloc_bits);

	pcpu_chunk_relocate(chunk, oslot);

	return bit_off * PCPU_MIN_ALLOC_SIZE;
}

/**
 * pcpu_free_area - frees the corresponding offset
 * @chunk: chunk of interest
 * @off: addr offset into chunk
 *
 * This function determines the size of an allocation to free using
 * the boundary bitmap and clears the allocation map.
 *
 * RETURNS:
 * Number of freed bytes.
 */
static int pcpu_free_area(struct pcpu_chunk *chunk, int off)
{
	struct pcpu_block_md *chunk_md = &chunk->chunk_md;
	int bit_off, bits, end, oslot, freed;

	lockdep_assert_held(&pcpu_lock);
	pcpu_stats_area_dealloc(chunk);

	oslot = pcpu_chunk_slot(chunk);

	bit_off = off / PCPU_MIN_ALLOC_SIZE;

	/* find end index */
	end = find_next_bit(chunk->bound_map, pcpu_chunk_map_bits(chunk),
			    bit_off + 1);
	bits = end - bit_off;
	bitmap_clear(chunk->alloc_map, bit_off, bits);

	freed = bits * PCPU_MIN_ALLOC_SIZE;

	/* update metadata */
	chunk->free_bytes += freed;

	/* update first free bit */
	chunk_md->first_free = min(chunk_md->first_free, bit_off);

	pcpu_block_update_hint_free(chunk, bit_off, bits);

	pcpu_chunk_relocate(chunk, oslot);

	return freed;
}

static void pcpu_init_md_block(struct pcpu_block_md *block, int nr_bits)
{
	block->scan_hint = 0;
	block->contig_hint = nr_bits;
	block->left_free = nr_bits;
	block->right_free = nr_bits;
	block->first_free = 0;
	block->nr_bits = nr_bits;
}

static void pcpu_init_md_blocks(struct pcpu_chunk *chunk)
{
	struct pcpu_block_md *md_block;

	/* init the chunk's block */
	pcpu_init_md_block(&chunk->chunk_md, pcpu_chunk_map_bits(chunk));

	for (md_block = chunk->md_blocks;
	     md_block != chunk->md_blocks + pcpu_chunk_nr_blocks(chunk);
	     md_block++)
		pcpu_init_md_block(md_block, PCPU_BITMAP_BLOCK_BITS);
}

/**
 * pcpu_alloc_first_chunk - creates chunks that serve the first chunk
 * @tmp_addr: the start of the region served
 * @map_size: size of the region served
 *
 * This is responsible for creating the chunks that serve the first chunk.  The
 * base_addr is page aligned down of @tmp_addr while the region end is page
 * aligned up.  Offsets are kept track of to determine the region served. All
 * this is done to appease the bitmap allocator in avoiding partial blocks.
 *
 * RETURNS:
 * Chunk serving the region at @tmp_addr of @map_size.
 */
static struct pcpu_chunk * __init pcpu_alloc_first_chunk(unsigned long tmp_addr,
							 int map_size)
{
	struct pcpu_chunk *chunk;
	unsigned long aligned_addr, lcm_align;
	int start_offset, offset_bits, region_size, region_bits;
	size_t alloc_size;

	/* region calculations */
	aligned_addr = tmp_addr & PAGE_MASK;

	start_offset = tmp_addr - aligned_addr;

	/*
	 * Align the end of the region with the LCM of PAGE_SIZE and
	 * PCPU_BITMAP_BLOCK_SIZE.  One of these constants is a multiple of
	 * the other.
	 */
	lcm_align = lcm(PAGE_SIZE, PCPU_BITMAP_BLOCK_SIZE);
	region_size = ALIGN(start_offset + map_size, lcm_align);

	/* allocate chunk */
	alloc_size = struct_size(chunk, populated,
				 BITS_TO_LONGS(region_size >> PAGE_SHIFT));
	chunk = memblock_alloc(alloc_size, SMP_CACHE_BYTES);
	if (!chunk)
		panic("%s: Failed to allocate %zu bytes\n", __func__,
		      alloc_size);

	INIT_LIST_HEAD(&chunk->list);

	chunk->base_addr = (void *)aligned_addr;
	chunk->start_offset = start_offset;
	chunk->end_offset = region_size - chunk->start_offset - map_size;

	chunk->nr_pages = region_size >> PAGE_SHIFT;
	region_bits = pcpu_chunk_map_bits(chunk);

	alloc_size = BITS_TO_LONGS(region_bits) * sizeof(chunk->alloc_map[0]);
	chunk->alloc_map = memblock_alloc(alloc_size, SMP_CACHE_BYTES);
	if (!chunk->alloc_map)
		panic("%s: Failed to allocate %zu bytes\n", __func__,
		      alloc_size);

	alloc_size =
		BITS_TO_LONGS(region_bits + 1) * sizeof(chunk->bound_map[0]);
	chunk->bound_map = memblock_alloc(alloc_size, SMP_CACHE_BYTES);
	if (!chunk->bound_map)
		panic("%s: Failed to allocate %zu bytes\n", __func__,
		      alloc_size);

	alloc_size = pcpu_chunk_nr_blocks(chunk) * sizeof(chunk->md_blocks[0]);
	chunk->md_blocks = memblock_alloc(alloc_size, SMP_CACHE_BYTES);
	if (!chunk->md_blocks)
		panic("%s: Failed to allocate %zu bytes\n", __func__,
		      alloc_size);

#ifdef CONFIG_MEMCG_KMEM
	/* first chunk is free to use */
	chunk->obj_cgroups = NULL;
#endif
	pcpu_init_md_blocks(chunk);

	/* manage populated page bitmap */
	chunk->immutable = true;
	bitmap_fill(chunk->populated, chunk->nr_pages);
	chunk->nr_populated = chunk->nr_pages;
	chunk->nr_empty_pop_pages = chunk->nr_pages;

	chunk->free_bytes = map_size;

	if (chunk->start_offset) {
		/* hide the beginning of the bitmap */
		offset_bits = chunk->start_offset / PCPU_MIN_ALLOC_SIZE;
		bitmap_set(chunk->alloc_map, 0, offset_bits);
		set_bit(0, chunk->bound_map);
		set_bit(offset_bits, chunk->bound_map);

		chunk->chunk_md.first_free = offset_bits;

		pcpu_block_update_hint_alloc(chunk, 0, offset_bits);
	}

	if (chunk->end_offset) {
		/* hide the end of the bitmap */
		offset_bits = chunk->end_offset / PCPU_MIN_ALLOC_SIZE;
		bitmap_set(chunk->alloc_map,
			   pcpu_chunk_map_bits(chunk) - offset_bits,
			   offset_bits);
		set_bit((start_offset + map_size) / PCPU_MIN_ALLOC_SIZE,
			chunk->bound_map);
		set_bit(region_bits, chunk->bound_map);

		pcpu_block_update_hint_alloc(chunk, pcpu_chunk_map_bits(chunk)
					     - offset_bits, offset_bits);
	}

	return chunk;
}

static struct pcpu_chunk *pcpu_alloc_chunk(gfp_t gfp)
{
	struct pcpu_chunk *chunk;
	int region_bits;

	chunk = pcpu_mem_zalloc(pcpu_chunk_struct_size, gfp);
	if (!chunk)
		return NULL;

	INIT_LIST_HEAD(&chunk->list);
	chunk->nr_pages = pcpu_unit_pages;
	region_bits = pcpu_chunk_map_bits(chunk);

	chunk->alloc_map = pcpu_mem_zalloc(BITS_TO_LONGS(region_bits) *
					   sizeof(chunk->alloc_map[0]), gfp);
	if (!chunk->alloc_map)
		goto alloc_map_fail;

	chunk->bound_map = pcpu_mem_zalloc(BITS_TO_LONGS(region_bits + 1) *
					   sizeof(chunk->bound_map[0]), gfp);
	if (!chunk->bound_map)
		goto bound_map_fail;

	chunk->md_blocks = pcpu_mem_zalloc(pcpu_chunk_nr_blocks(chunk) *
					   sizeof(chunk->md_blocks[0]), gfp);
	if (!chunk->md_blocks)
		goto md_blocks_fail;

#ifdef CONFIG_MEMCG_KMEM
	if (!mem_cgroup_kmem_disabled()) {
		chunk->obj_cgroups =
			pcpu_mem_zalloc(pcpu_chunk_map_bits(chunk) *
					sizeof(struct obj_cgroup *), gfp);
		if (!chunk->obj_cgroups)
			goto objcg_fail;
	}
#endif

	pcpu_init_md_blocks(chunk);

	/* init metadata */
	chunk->free_bytes = chunk->nr_pages * PAGE_SIZE;

	return chunk;

#ifdef CONFIG_MEMCG_KMEM
objcg_fail:
	pcpu_mem_free(chunk->md_blocks);
#endif
md_blocks_fail:
	pcpu_mem_free(chunk->bound_map);
bound_map_fail:
	pcpu_mem_free(chunk->alloc_map);
alloc_map_fail:
	pcpu_mem_free(chunk);

	return NULL;
}

static void pcpu_free_chunk(struct pcpu_chunk *chunk)
{
	if (!chunk)
		return;
#ifdef CONFIG_MEMCG_KMEM
	pcpu_mem_free(chunk->obj_cgroups);
#endif
	pcpu_mem_free(chunk->md_blocks);
	pcpu_mem_free(chunk->bound_map);
	pcpu_mem_free(chunk->alloc_map);
	pcpu_mem_free(chunk);
}

/**
 * pcpu_chunk_populated - post-population bookkeeping
 * @chunk: pcpu_chunk which got populated
 * @page_start: the start page
 * @page_end: the end page
 *
 * Pages in [@page_start,@page_end) have been populated to @chunk.  Update
 * the bookkeeping information accordingly.  Must be called after each
 * successful population.
 */
static void pcpu_chunk_populated(struct pcpu_chunk *chunk, int page_start,
				 int page_end)
{
	int nr = page_end - page_start;

	lockdep_assert_held(&pcpu_lock);

	bitmap_set(chunk->populated, page_start, nr);
	chunk->nr_populated += nr;
	pcpu_nr_populated += nr;

	pcpu_update_empty_pages(chunk, nr);
}

/**
 * pcpu_chunk_depopulated - post-depopulation bookkeeping
 * @chunk: pcpu_chunk which got depopulated
 * @page_start: the start page
 * @page_end: the end page
 *
 * Pages in [@page_start,@page_end) have been depopulated from @chunk.
 * Update the bookkeeping information accordingly.  Must be called after
 * each successful depopulation.
 */
static void pcpu_chunk_depopulated(struct pcpu_chunk *chunk,
				   int page_start, int page_end)
{
	int nr = page_end - page_start;

	lockdep_assert_held(&pcpu_lock);

	bitmap_clear(chunk->populated, page_start, nr);
	chunk->nr_populated -= nr;
	pcpu_nr_populated -= nr;

	pcpu_update_empty_pages(chunk, -nr);
}

/*
 * Chunk management implementation.
 *
 * To allow different implementations, chunk alloc/free and
 * [de]population are implemented in a separate file which is pulled
 * into this file and compiled together.  The following functions
 * should be implemented.
 *
 * pcpu_populate_chunk		- populate the specified range of a chunk
 * pcpu_depopulate_chunk	- depopulate the specified range of a chunk
 * pcpu_post_unmap_tlb_flush	- flush tlb for the specified range of a chunk
 * pcpu_create_chunk		- create a new chunk
 * pcpu_destroy_chunk		- destroy a chunk, always preceded by full depop
 * pcpu_addr_to_page		- translate address to physical address
 * pcpu_verify_alloc_info	- check alloc_info is acceptable during init
 */
static int pcpu_populate_chunk(struct pcpu_chunk *chunk,
			       int page_start, int page_end, gfp_t gfp);
static void pcpu_depopulate_chunk(struct pcpu_chunk *chunk,
				  int page_start, int page_end);
static void pcpu_post_unmap_tlb_flush(struct pcpu_chunk *chunk,
				      int page_start, int page_end);
static struct pcpu_chunk *pcpu_create_chunk(gfp_t gfp);
static void pcpu_destroy_chunk(struct pcpu_chunk *chunk);
static struct page *pcpu_addr_to_page(void *addr);
static int __init pcpu_verify_alloc_info(const struct pcpu_alloc_info *ai);

#ifdef CONFIG_NEED_PER_CPU_KM
#include "percpu-km.c"
#else
#include "percpu-vm.c"
#endif

/**
 * pcpu_chunk_addr_search - determine chunk containing specified address
 * @addr: address for which the chunk needs to be determined.
 *
 * This is an internal function that handles all but static allocations.
 * Static percpu address values should never be passed into the allocator.
 *
 * RETURNS:
 * The address of the found chunk.
 */
static struct pcpu_chunk *pcpu_chunk_addr_search(void *addr)
{
	/* is it in the dynamic region (first chunk)? */
	if (pcpu_addr_in_chunk(pcpu_first_chunk, addr))
		return pcpu_first_chunk;

	/* is it in the reserved region? */
	if (pcpu_addr_in_chunk(pcpu_reserved_chunk, addr))
		return pcpu_reserved_chunk;

	/*
	 * The address is relative to unit0 which might be unused and
	 * thus unmapped.  Offset the address to the unit space of the
	 * current processor before looking it up in the vmalloc
	 * space.  Note that any possible cpu id can be used here, so
	 * there's no need to worry about preemption or cpu hotplug.
	 */
	addr += pcpu_unit_offsets[raw_smp_processor_id()];
	return pcpu_get_page_chunk(pcpu_addr_to_page(addr));
}

#ifdef CONFIG_MEMCG_KMEM
static bool pcpu_memcg_pre_alloc_hook(size_t size, gfp_t gfp,
				      struct obj_cgroup **objcgp)
{
	struct obj_cgroup *objcg;

	if (!memcg_kmem_enabled() || !(gfp & __GFP_ACCOUNT))
		return true;

	objcg = get_obj_cgroup_from_current();
	if (!objcg)
		return true;

	if (obj_cgroup_charge(objcg, gfp, pcpu_obj_full_size(size))) {
		obj_cgroup_put(objcg);
		return false;
	}

	*objcgp = objcg;
	return true;
}

static void pcpu_memcg_post_alloc_hook(struct obj_cgroup *objcg,
				       struct pcpu_chunk *chunk, int off,
				       size_t size)
{
	if (!objcg)
		return;

	if (likely(chunk && chunk->obj_cgroups)) {
		chunk->obj_cgroups[off >> PCPU_MIN_ALLOC_SHIFT] = objcg;

		rcu_read_lock();
		mod_memcg_state(obj_cgroup_memcg(objcg), MEMCG_PERCPU_B,
				pcpu_obj_full_size(size));
		rcu_read_unlock();
	} else {
		obj_cgroup_uncharge(objcg, pcpu_obj_full_size(size));
		obj_cgroup_put(objcg);
	}
}

static void pcpu_memcg_free_hook(struct pcpu_chunk *chunk, int off, size_t size)
{
	struct obj_cgroup *objcg;

	if (unlikely(!chunk->obj_cgroups))
		return;

	objcg = chunk->obj_cgroups[off >> PCPU_MIN_ALLOC_SHIFT];
	if (!objcg)
		return;
	chunk->obj_cgroups[off >> PCPU_MIN_ALLOC_SHIFT] = NULL;

	obj_cgroup_uncharge(objcg, pcpu_obj_full_size(size));

	rcu_read_lock();
	mod_memcg_state(obj_cgroup_memcg(objcg), MEMCG_PERCPU_B,
			-pcpu_obj_full_size(size));
	rcu_read_unlock();

	obj_cgroup_put(objcg);
}

#else /* CONFIG_MEMCG_KMEM */
static bool
pcpu_memcg_pre_alloc_hook(size_t size, gfp_t gfp, struct obj_cgroup **objcgp)
{
	return true;
}

static void pcpu_memcg_post_alloc_hook(struct obj_cgroup *objcg,
				       struct pcpu_chunk *chunk, int off,
				       size_t size)
{
}

static void pcpu_memcg_free_hook(struct pcpu_chunk *chunk, int off, size_t size)
{
}
#endif /* CONFIG_MEMCG_KMEM */

/**
 * pcpu_alloc - the percpu allocator
 * @size: size of area to allocate in bytes
 * @align: alignment of area (max PAGE_SIZE)
 * @reserved: allocate from the reserved chunk if available
 * @gfp: allocation flags
 *
 * Allocate percpu area of @size bytes aligned at @align.  If @gfp doesn't
 * contain %GFP_KERNEL, the allocation is atomic. If @gfp has __GFP_NOWARN
 * then no warning will be triggered on invalid or failed allocation
 * requests.
 *
 * RETURNS:
 * Percpu pointer to the allocated area on success, NULL on failure.
 */
static void __percpu *pcpu_alloc(size_t size, size_t align, bool reserved,
				 gfp_t gfp)
{
	gfp_t pcpu_gfp;
	bool is_atomic;
	bool do_warn;
	struct obj_cgroup *objcg = NULL;
	static int warn_limit = 10;
	struct pcpu_chunk *chunk, *next;
	const char *err;
	int slot, off, cpu, ret;
	unsigned long flags;
	void __percpu *ptr;
	size_t bits, bit_align;

	gfp = current_gfp_context(gfp);
	/* whitelisted flags that can be passed to the backing allocators */
	pcpu_gfp = gfp & (GFP_KERNEL | __GFP_NORETRY | __GFP_NOWARN);
	is_atomic = (gfp & GFP_KERNEL) != GFP_KERNEL;
	do_warn = !(gfp & __GFP_NOWARN);

	/*
	 * There is now a minimum allocation size of PCPU_MIN_ALLOC_SIZE,
	 * therefore alignment must be a minimum of that many bytes.
	 * An allocation may have internal fragmentation from rounding up
	 * of up to PCPU_MIN_ALLOC_SIZE - 1 bytes.
	 */
	if (unlikely(align < PCPU_MIN_ALLOC_SIZE))
		align = PCPU_MIN_ALLOC_SIZE;

	size = ALIGN(size, PCPU_MIN_ALLOC_SIZE);
	bits = size >> PCPU_MIN_ALLOC_SHIFT;
	bit_align = align >> PCPU_MIN_ALLOC_SHIFT;

	if (unlikely(!size || size > PCPU_MIN_UNIT_SIZE || align > PAGE_SIZE ||
		     !is_power_of_2(align))) {
		WARN(do_warn, "illegal size (%zu) or align (%zu) for percpu allocation\n",
		     size, align);
		return NULL;
	}

	if (unlikely(!pcpu_memcg_pre_alloc_hook(size, gfp, &objcg)))
		return NULL;

	if (!is_atomic) {
		/*
		 * pcpu_balance_workfn() allocates memory under this mutex,
		 * and it may wait for memory reclaim. Allow current task
		 * to become OOM victim, in case of memory pressure.
		 */
		if (gfp & __GFP_NOFAIL) {
			mutex_lock(&pcpu_alloc_mutex);
		} else if (mutex_lock_killable(&pcpu_alloc_mutex)) {
			pcpu_memcg_post_alloc_hook(objcg, NULL, 0, size);
			return NULL;
		}
	}

	spin_lock_irqsave(&pcpu_lock, flags);

	/* serve reserved allocations from the reserved chunk if available */
	if (reserved && pcpu_reserved_chunk) {
		chunk = pcpu_reserved_chunk;

		off = pcpu_find_block_fit(chunk, bits, bit_align, is_atomic);
		if (off < 0) {
			err = "alloc from reserved chunk failed";
			goto fail_unlock;
		}

		off = pcpu_alloc_area(chunk, bits, bit_align, off);
		if (off >= 0)
			goto area_found;

		err = "alloc from reserved chunk failed";
		goto fail_unlock;
	}

restart:
	/* search through normal chunks */
	for (slot = pcpu_size_to_slot(size); slot <= pcpu_free_slot; slot++) {
		list_for_each_entry_safe(chunk, next, &pcpu_chunk_lists[slot],
					 list) {
			off = pcpu_find_block_fit(chunk, bits, bit_align,
						  is_atomic);
			if (off < 0) {
				if (slot < PCPU_SLOT_FAIL_THRESHOLD)
					pcpu_chunk_move(chunk, 0);
				continue;
			}

			off = pcpu_alloc_area(chunk, bits, bit_align, off);
			if (off >= 0) {
				pcpu_reintegrate_chunk(chunk);
				goto area_found;
			}
		}
	}

	spin_unlock_irqrestore(&pcpu_lock, flags);

	/*
	 * No space left.  Create a new chunk.  We don't want multiple
	 * tasks to create chunks simultaneously.  Serialize and create iff
	 * there's still no empty chunk after grabbing the mutex.
	 */
	if (is_atomic) {
		err = "atomic alloc failed, no space left";
		goto fail;
	}

	if (list_empty(&pcpu_chunk_lists[pcpu_free_slot])) {
		chunk = pcpu_create_chunk(pcpu_gfp);
		if (!chunk) {
			err = "failed to allocate new chunk";
			goto fail;
		}

		spin_lock_irqsave(&pcpu_lock, flags);
		pcpu_chunk_relocate(chunk, -1);
	} else {
		spin_lock_irqsave(&pcpu_lock, flags);
	}

	goto restart;

area_found:
	pcpu_stats_area_alloc(chunk, size);
	spin_unlock_irqrestore(&pcpu_lock, flags);

	/* populate if not all pages are already there */
	if (!is_atomic) {
		unsigned int page_end, rs, re;

		rs = PFN_DOWN(off);
		page_end = PFN_UP(off + size);

		for_each_clear_bitrange_from(rs, re, chunk->populated, page_end) {
			WARN_ON(chunk->immutable);

			ret = pcpu_populate_chunk(chunk, rs, re, pcpu_gfp);

			spin_lock_irqsave(&pcpu_lock, flags);
			if (ret) {
				pcpu_free_area(chunk, off);
				err = "failed to populate";
				goto fail_unlock;
			}
			pcpu_chunk_populated(chunk, rs, re);
			spin_unlock_irqrestore(&pcpu_lock, flags);
		}

		mutex_unlock(&pcpu_alloc_mutex);
	}

	if (pcpu_nr_empty_pop_pages < PCPU_EMPTY_POP_PAGES_LOW)
		pcpu_schedule_balance_work();

	/* clear the areas and return address relative to base address */
	for_each_possible_cpu(cpu)
		memset((void *)pcpu_chunk_addr(chunk, cpu, 0) + off, 0, size);

	ptr = __addr_to_pcpu_ptr(chunk->base_addr + off);
	kmemleak_alloc_percpu(ptr, size, gfp);

	trace_percpu_alloc_percpu(reserved, is_atomic, size, align,
			chunk->base_addr, off, ptr);

	pcpu_memcg_post_alloc_hook(objcg, chunk, off, size);

	return ptr;

fail_unlock:
	spin_unlock_irqrestore(&pcpu_lock, flags);
fail:
	trace_percpu_alloc_percpu_fail(reserved, is_atomic, size, align);

	if (!is_atomic && do_warn && warn_limit) {
		pr_warn("allocation failed, size=%zu align=%zu atomic=%d, %s\n",
			size, align, is_atomic, err);
		dump_stack();
		if (!--warn_limit)
			pr_info("limit reached, disable warning\n");
	}
	if (is_atomic) {
		/* see the flag handling in pcpu_balance_workfn() */
		pcpu_atomic_alloc_failed = true;
		pcpu_schedule_balance_work();
	} else {
		mutex_unlock(&pcpu_alloc_mutex);
	}

	pcpu_memcg_post_alloc_hook(objcg, NULL, 0, size);

	return NULL;
}

/**
 * __alloc_percpu_gfp - allocate dynamic percpu area
 * @size: size of area to allocate in bytes
 * @align: alignment of area (max PAGE_SIZE)
 * @gfp: allocation flags
 *
 * Allocate zero-filled percpu area of @size bytes aligned at @align.  If
 * @gfp doesn't contain %GFP_KERNEL, the allocation doesn't block and can
 * be called from any context but is a lot more likely to fail. If @gfp
 * has __GFP_NOWARN then no warning will be triggered on invalid or failed
 * allocation requests.
 *
 * RETURNS:
 * Percpu pointer to the allocated area on success, NULL on failure.
 */
void __percpu *__alloc_percpu_gfp(size_t size, size_t align, gfp_t gfp)
{
	return pcpu_alloc(size, align, false, gfp);
}
EXPORT_SYMBOL_GPL(__alloc_percpu_gfp);

/**
 * __alloc_percpu - allocate dynamic percpu area
 * @size: size of area to allocate in bytes
 * @align: alignment of area (max PAGE_SIZE)
 *
 * Equivalent to __alloc_percpu_gfp(size, align, %GFP_KERNEL).
 */
void __percpu *__alloc_percpu(size_t size, size_t align)
{
	return pcpu_alloc(size, align, false, GFP_KERNEL);
}
EXPORT_SYMBOL_GPL(__alloc_percpu);

/**
 * __alloc_reserved_percpu - allocate reserved percpu area
 * @size: size of area to allocate in bytes
 * @align: alignment of area (max PAGE_SIZE)
 *
 * Allocate zero-filled percpu area of @size bytes aligned at @align
 * from reserved percpu area if arch has set it up; otherwise,
 * allocation is served from the same dynamic area.  Might sleep.
 * Might trigger writeouts.
 *
 * CONTEXT:
 * Does GFP_KERNEL allocation.
 *
 * RETURNS:
 * Percpu pointer to the allocated area on success, NULL on failure.
 */
void __percpu *__alloc_reserved_percpu(size_t size, size_t align)
{
	return pcpu_alloc(size, align, true, GFP_KERNEL);
}

/**
 * pcpu_balance_free - manage the amount of free chunks
 * @empty_only: free chunks only if there are no populated pages
 *
 * If empty_only is %false, reclaim all fully free chunks regardless of the
 * number of populated pages.  Otherwise, only reclaim chunks that have no
 * populated pages.
 *
 * CONTEXT:
 * pcpu_lock (can be dropped temporarily)
 */
static void pcpu_balance_free(bool empty_only)
{
	LIST_HEAD(to_free);
	struct list_head *free_head = &pcpu_chunk_lists[pcpu_free_slot];
	struct pcpu_chunk *chunk, *next;

	lockdep_assert_held(&pcpu_lock);

	/*
	 * There's no reason to keep around multiple unused chunks and VM
	 * areas can be scarce.  Destroy all free chunks except for one.
	 */
	list_for_each_entry_safe(chunk, next, free_head, list) {
		WARN_ON(chunk->immutable);

		/* spare the first one */
		if (chunk == list_first_entry(free_head, struct pcpu_chunk, list))
			continue;

		if (!empty_only || chunk->nr_empty_pop_pages == 0)
			list_move(&chunk->list, &to_free);
	}

	if (list_empty(&to_free))
		return;

	spin_unlock_irq(&pcpu_lock);
	list_for_each_entry_safe(chunk, next, &to_free, list) {
		unsigned int rs, re;

		for_each_set_bitrange(rs, re, chunk->populated, chunk->nr_pages) {
			pcpu_depopulate_chunk(chunk, rs, re);
			spin_lock_irq(&pcpu_lock);
			pcpu_chunk_depopulated(chunk, rs, re);
			spin_unlock_irq(&pcpu_lock);
		}
		pcpu_destroy_chunk(chunk);
		cond_resched();
	}
	spin_lock_irq(&pcpu_lock);
}

/**
 * pcpu_balance_populated - manage the amount of populated pages
 *
 * Maintain a certain amount of populated pages to satisfy atomic allocations.
 * It is possible that this is called when physical memory is scarce causing
 * OOM killer to be triggered.  We should avoid doing so until an actual
 * allocation causes the failure as it is possible that requests can be
 * serviced from already backed regions.
 *
 * CONTEXT:
 * pcpu_lock (can be dropped temporarily)
 */
static void pcpu_balance_populated(void)
{
	/* gfp flags passed to underlying allocators */
	const gfp_t gfp = GFP_KERNEL | __GFP_NORETRY | __GFP_NOWARN;
	struct pcpu_chunk *chunk;
	int slot, nr_to_pop, ret;

	lockdep_assert_held(&pcpu_lock);

	/*
	 * Ensure there are certain number of free populated pages for
	 * atomic allocs.  Fill up from the most packed so that atomic
	 * allocs don't increase fragmentation.  If atomic allocation
	 * failed previously, always populate the maximum amount.  This
	 * should prevent atomic allocs larger than PAGE_SIZE from keeping
	 * failing indefinitely; however, large atomic allocs are not
	 * something we support properly and can be highly unreliable and
	 * inefficient.
	 */
retry_pop:
	if (pcpu_atomic_alloc_failed) {
		nr_to_pop = PCPU_EMPTY_POP_PAGES_HIGH;
		/* best effort anyway, don't worry about synchronization */
		pcpu_atomic_alloc_failed = false;
	} else {
		nr_to_pop = clamp(PCPU_EMPTY_POP_PAGES_HIGH -
				  pcpu_nr_empty_pop_pages,
				  0, PCPU_EMPTY_POP_PAGES_HIGH);
	}

	for (slot = pcpu_size_to_slot(PAGE_SIZE); slot <= pcpu_free_slot; slot++) {
		unsigned int nr_unpop = 0, rs, re;

		if (!nr_to_pop)
			break;

		list_for_each_entry(chunk, &pcpu_chunk_lists[slot], list) {
			nr_unpop = chunk->nr_pages - chunk->nr_populated;
			if (nr_unpop)
				break;
		}

		if (!nr_unpop)
			continue;

		/* @chunk can't go away while pcpu_alloc_mutex is held */
		for_each_clear_bitrange(rs, re, chunk->populated, chunk->nr_pages) {
			int nr = min_t(int, re - rs, nr_to_pop);

			spin_unlock_irq(&pcpu_lock);
			ret = pcpu_populate_chunk(chunk, rs, rs + nr, gfp);
			cond_resched();
			spin_lock_irq(&pcpu_lock);
			if (!ret) {
				nr_to_pop -= nr;
				pcpu_chunk_populated(chunk, rs, rs + nr);
			} else {
				nr_to_pop = 0;
			}

			if (!nr_to_pop)
				break;
		}
	}

	if (nr_to_pop) {
		/* ran out of chunks to populate, create a new one and retry */
		spin_unlock_irq(&pcpu_lock);
		chunk = pcpu_create_chunk(gfp);
		cond_resched();
		spin_lock_irq(&pcpu_lock);
		if (chunk) {
			pcpu_chunk_relocate(chunk, -1);
			goto retry_pop;
		}
	}
}

/**
 * pcpu_reclaim_populated - scan over to_depopulate chunks and free empty pages
 *
 * Scan over chunks in the depopulate list and try to release unused populated
 * pages back to the system.  Depopulated chunks are sidelined to prevent
 * repopulating these pages unless required.  Fully free chunks are reintegrated
 * and freed accordingly (1 is kept around).  If we drop below the empty
 * populated pages threshold, reintegrate the chunk if it has empty free pages.
 * Each chunk is scanned in the reverse order to keep populated pages close to
 * the beginning of the chunk.
 *
 * CONTEXT:
 * pcpu_lock (can be dropped temporarily)
 *
 */
static void pcpu_reclaim_populated(void)
{
	struct pcpu_chunk *chunk;
	struct pcpu_block_md *block;
	int freed_page_start, freed_page_end;
	int i, end;
	bool reintegrate;

	lockdep_assert_held(&pcpu_lock);

	/*
	 * Once a chunk is isolated to the to_depopulate list, the chunk is no
	 * longer discoverable to allocations whom may populate pages.  The only
	 * other accessor is the free path which only returns area back to the
	 * allocator not touching the populated bitmap.
	 */
	while (!list_empty(&pcpu_chunk_lists[pcpu_to_depopulate_slot])) {
		chunk = list_first_entry(&pcpu_chunk_lists[pcpu_to_depopulate_slot],
					 struct pcpu_chunk, list);
		WARN_ON(chunk->immutable);

		/*
		 * Scan chunk's pages in the reverse order to keep populated
		 * pages close to the beginning of the chunk.
		 */
		freed_page_start = chunk->nr_pages;
		freed_page_end = 0;
		reintegrate = false;
		for (i = chunk->nr_pages - 1, end = -1; i >= 0; i--) {
			/* no more work to do */
			if (chunk->nr_empty_pop_pages == 0)
				break;

			/* reintegrate chunk to prevent atomic alloc failures */
			if (pcpu_nr_empty_pop_pages < PCPU_EMPTY_POP_PAGES_HIGH) {
				reintegrate = true;
				goto end_chunk;
			}

			/*
			 * If the page is empty and populated, start or
			 * extend the (i, end) range.  If i == 0, decrease
			 * i and perform the depopulation to cover the last
			 * (first) page in the chunk.
			 */
			block = chunk->md_blocks + i;
			if (block->contig_hint == PCPU_BITMAP_BLOCK_BITS &&
			    test_bit(i, chunk->populated)) {
				if (end == -1)
					end = i;
				if (i > 0)
					continue;
				i--;
			}

			/* depopulate if there is an active range */
			if (end == -1)
				continue;

			spin_unlock_irq(&pcpu_lock);
			pcpu_depopulate_chunk(chunk, i + 1, end + 1);
			cond_resched();
			spin_lock_irq(&pcpu_lock);

			pcpu_chunk_depopulated(chunk, i + 1, end + 1);
			freed_page_start = min(freed_page_start, i + 1);
			freed_page_end = max(freed_page_end, end + 1);

			/* reset the range and continue */
			end = -1;
		}

end_chunk:
		/* batch tlb flush per chunk to amortize cost */
		if (freed_page_start < freed_page_end) {
			spin_unlock_irq(&pcpu_lock);
			pcpu_post_unmap_tlb_flush(chunk,
						  freed_page_start,
						  freed_page_end);
			cond_resched();
			spin_lock_irq(&pcpu_lock);
		}

		if (reintegrate || chunk->free_bytes == pcpu_unit_size)
			pcpu_reintegrate_chunk(chunk);
		else
			list_move_tail(&chunk->list,
				       &pcpu_chunk_lists[pcpu_sidelined_slot]);
	}
}

/**
 * pcpu_balance_workfn - manage the amount of free chunks and populated pages
 * @work: unused
 *
 * For each chunk type, manage the number of fully free chunks and the number of
 * populated pages.  An important thing to consider is when pages are freed and
 * how they contribute to the global counts.
 */
static void pcpu_balance_workfn(struct work_struct *work)
{
	/*
	 * pcpu_balance_free() is called twice because the first time we may
	 * trim pages in the active pcpu_nr_empty_pop_pages which may cause us
	 * to grow other chunks.  This then gives pcpu_reclaim_populated() time
	 * to move fully free chunks to the active list to be freed if
	 * appropriate.
	 */
	mutex_lock(&pcpu_alloc_mutex);
	spin_lock_irq(&pcpu_lock);

	pcpu_balance_free(false);
	pcpu_reclaim_populated();
	pcpu_balance_populated();
	pcpu_balance_free(true);

	spin_unlock_irq(&pcpu_lock);
	mutex_unlock(&pcpu_alloc_mutex);
}

/**
 * free_percpu - free percpu area
 * @ptr: pointer to area to free
 *
 * Free percpu area @ptr.
 *
 * CONTEXT:
 * Can be called from atomic context.
 */
void free_percpu(void __percpu *ptr)
{
	void *addr;
	struct pcpu_chunk *chunk;
	unsigned long flags;
	int size, off;
	bool need_balance = false;

	if (!ptr)
		return;

	kmemleak_free_percpu(ptr);

	addr = __pcpu_ptr_to_addr(ptr);

	spin_lock_irqsave(&pcpu_lock, flags);

	chunk = pcpu_chunk_addr_search(addr);
	off = addr - chunk->base_addr;

	size = pcpu_free_area(chunk, off);

	pcpu_memcg_free_hook(chunk, off, size);

	/*
	 * If there are more than one fully free chunks, wake up grim reaper.
	 * If the chunk is isolated, it may be in the process of being
	 * reclaimed.  Let reclaim manage cleaning up of that chunk.
	 */
	if (!chunk->isolated && chunk->free_bytes == pcpu_unit_size) {
		struct pcpu_chunk *pos;

		list_for_each_entry(pos, &pcpu_chunk_lists[pcpu_free_slot], list)
			if (pos != chunk) {
				need_balance = true;
				break;
			}
	} else if (pcpu_should_reclaim_chunk(chunk)) {
		pcpu_isolate_chunk(chunk);
		need_balance = true;
	}

	trace_percpu_free_percpu(chunk->base_addr, off, ptr);

	spin_unlock_irqrestore(&pcpu_lock, flags);

	if (need_balance)
		pcpu_schedule_balance_work();
}
EXPORT_SYMBOL_GPL(free_percpu);

bool __is_kernel_percpu_address(unsigned long addr, unsigned long *can_addr)
{
#ifdef CONFIG_SMP
	const size_t static_size = __per_cpu_end - __per_cpu_start;
	void __percpu *base = __addr_to_pcpu_ptr(pcpu_base_addr);
	unsigned int cpu;

	for_each_possible_cpu(cpu) {
		void *start = per_cpu_ptr(base, cpu);
		void *va = (void *)addr;

		if (va >= start && va < start + static_size) {
			if (can_addr) {
				*can_addr = (unsigned long) (va - start);
				*can_addr += (unsigned long)
					per_cpu_ptr(base, get_boot_cpu_id());
			}
			return true;
		}
	}
#endif
	/* on UP, can't distinguish from other static vars, always false */
	return false;
}

/**
 * is_kernel_percpu_address - test whether address is from static percpu area
 * @addr: address to test
 *
 * Test whether @addr belongs to in-kernel static percpu area.  Module
 * static percpu areas are not considered.  For those, use
 * is_module_percpu_address().
 *
 * RETURNS:
 * %true if @addr is from in-kernel static percpu area, %false otherwise.
 */
bool is_kernel_percpu_address(unsigned long addr)
{
	return __is_kernel_percpu_address(addr, NULL);
}

/**
 * per_cpu_ptr_to_phys - convert translated percpu address to physical address
 * @addr: the address to be converted to physical address
 *
 * Given @addr which is dereferenceable address obtained via one of
 * percpu access macros, this function translates it into its physical
 * address.  The caller is responsible for ensuring @addr stays valid
 * until this function finishes.
 *
 * percpu allocator has special setup for the first chunk, which currently
 * supports either embedding in linear address space or vmalloc mapping,
 * and, from the second one, the backing allocator (currently either vm or
 * km) provides translation.
 *
 * The addr can be translated simply without checking if it falls into the
 * first chunk. But the current code reflects better how percpu allocator
 * actually works, and the verification can discover both bugs in percpu
 * allocator itself and per_cpu_ptr_to_phys() callers. So we keep current
 * code.
 *
 * RETURNS:
 * The physical address for @addr.
 */
phys_addr_t per_cpu_ptr_to_phys(void *addr)
{
	void __percpu *base = __addr_to_pcpu_ptr(pcpu_base_addr);
	bool in_first_chunk = false;
	unsigned long first_low, first_high;
	unsigned int cpu;

	/*
	 * The following test on unit_low/high isn't strictly
	 * necessary but will speed up lookups of addresses which
	 * aren't in the first chunk.
	 *
	 * The address check is against full chunk sizes.  pcpu_base_addr
	 * points to the beginning of the first chunk including the
	 * static region.  Assumes good intent as the first chunk may
	 * not be full (ie. < pcpu_unit_pages in size).
	 */
	first_low = (unsigned long)pcpu_base_addr +
		    pcpu_unit_page_offset(pcpu_low_unit_cpu, 0);
	first_high = (unsigned long)pcpu_base_addr +
		     pcpu_unit_page_offset(pcpu_high_unit_cpu, pcpu_unit_pages);
	if ((unsigned long)addr >= first_low &&
	    (unsigned long)addr < first_high) {
		for_each_possible_cpu(cpu) {
			void *start = per_cpu_ptr(base, cpu);

			if (addr >= start && addr < start + pcpu_unit_size) {
				in_first_chunk = true;
				break;
			}
		}
	}

	if (in_first_chunk) {
		if (!is_vmalloc_addr(addr))
			return __pa(addr);
		else
			return page_to_phys(vmalloc_to_page(addr)) +
			       offset_in_page(addr);
	} else
		return page_to_phys(pcpu_addr_to_page(addr)) +
		       offset_in_page(addr);
}

/**
 * pcpu_alloc_alloc_info - allocate percpu allocation info
 * @nr_groups: the number of groups
 * @nr_units: the number of units
 *
 * Allocate ai which is large enough for @nr_groups groups containing
 * @nr_units units.  The returned ai's groups[0].cpu_map points to the
 * cpu_map array which is long enough for @nr_units and filled with
 * NR_CPUS.  It's the caller's responsibility to initialize cpu_map
 * pointer of other groups.
 *
 * RETURNS:
 * Pointer to the allocated pcpu_alloc_info on success, NULL on
 * failure.
 */
struct pcpu_alloc_info * __init pcpu_alloc_alloc_info(int nr_groups,
						      int nr_units)
{
	struct pcpu_alloc_info *ai;
	size_t base_size, ai_size;
	void *ptr;
	int unit;

	base_size = ALIGN(struct_size(ai, groups, nr_groups),
			  __alignof__(ai->groups[0].cpu_map[0]));
	ai_size = base_size + nr_units * sizeof(ai->groups[0].cpu_map[0]);

	ptr = memblock_alloc(PFN_ALIGN(ai_size), PAGE_SIZE);
	if (!ptr)
		return NULL;
	ai = ptr;
	ptr += base_size;

	ai->groups[0].cpu_map = ptr;

	for (unit = 0; unit < nr_units; unit++)
		ai->groups[0].cpu_map[unit] = NR_CPUS;

	ai->nr_groups = nr_groups;
	ai->__ai_size = PFN_ALIGN(ai_size);

	return ai;
}

/**
 * pcpu_free_alloc_info - free percpu allocation info
 * @ai: pcpu_alloc_info to free
 *
 * Free @ai which was allocated by pcpu_alloc_alloc_info().
 */
void __init pcpu_free_alloc_info(struct pcpu_alloc_info *ai)
{
	memblock_free(ai, ai->__ai_size);
}

/**
 * pcpu_dump_alloc_info - print out information about pcpu_alloc_info
 * @lvl: loglevel
 * @ai: allocation info to dump
 *
 * Print out information about @ai using loglevel @lvl.
 */
static void pcpu_dump_alloc_info(const char *lvl,
				 const struct pcpu_alloc_info *ai)
{
	int group_width = 1, cpu_width = 1, width;
	char empty_str[] = "--------";
	int alloc = 0, alloc_end = 0;
	int group, v;
	int upa, apl;	/* units per alloc, allocs per line */

	v = ai->nr_groups;
	while (v /= 10)
		group_width++;

	v = num_possible_cpus();
	while (v /= 10)
		cpu_width++;
	empty_str[min_t(int, cpu_width, sizeof(empty_str) - 1)] = '\0';

	upa = ai->alloc_size / ai->unit_size;
	width = upa * (cpu_width + 1) + group_width + 3;
	apl = rounddown_pow_of_two(max(60 / width, 1));

	printk("%spcpu-alloc: s%zu r%zu d%zu u%zu alloc=%zu*%zu",
	       lvl, ai->static_size, ai->reserved_size, ai->dyn_size,
	       ai->unit_size, ai->alloc_size / ai->atom_size, ai->atom_size);

	for (group = 0; group < ai->nr_groups; group++) {
		const struct pcpu_group_info *gi = &ai->groups[group];
		int unit = 0, unit_end = 0;

		BUG_ON(gi->nr_units % upa);
		for (alloc_end += gi->nr_units / upa;
		     alloc < alloc_end; alloc++) {
			if (!(alloc % apl)) {
				pr_cont("\n");
				printk("%spcpu-alloc: ", lvl);
			}
			pr_cont("[%0*d] ", group_width, group);

			for (unit_end += upa; unit < unit_end; unit++)
				if (gi->cpu_map[unit] != NR_CPUS)
					pr_cont("%0*d ",
						cpu_width, gi->cpu_map[unit]);
				else
					pr_cont("%s ", empty_str);
		}
	}
	pr_cont("\n");
}

/**
 * pcpu_setup_first_chunk - initialize the first percpu chunk
 * @ai: pcpu_alloc_info describing how to percpu area is shaped
 * @base_addr: mapped address
 *
 * Initialize the first percpu chunk which contains the kernel static
 * percpu area.  This function is to be called from arch percpu area
 * setup path.
 *
 * @ai contains all information necessary to initialize the first
 * chunk and prime the dynamic percpu allocator.
 *
 * @ai->static_size is the size of static percpu area.
 *
 * @ai->reserved_size, if non-zero, specifies the amount of bytes to
 * reserve after the static area in the first chunk.  This reserves
 * the first chunk such that it's available only through reserved
 * percpu allocation.  This is primarily used to serve module percpu
 * static areas on architectures where the addressing model has
 * limited offset range for symbol relocations to guarantee module
 * percpu symbols fall inside the relocatable range.
 *
 * @ai->dyn_size determines the number of bytes available for dynamic
 * allocation in the first chunk.  The area between @ai->static_size +
 * @ai->reserved_size + @ai->dyn_size and @ai->unit_size is unused.
 *
 * @ai->unit_size specifies unit size and must be aligned to PAGE_SIZE
 * and equal to or larger than @ai->static_size + @ai->reserved_size +
 * @ai->dyn_size.
 *
 * @ai->atom_size is the allocation atom size and used as alignment
 * for vm areas.
 *
 * @ai->alloc_size is the allocation size and always multiple of
 * @ai->atom_size.  This is larger than @ai->atom_size if
 * @ai->unit_size is larger than @ai->atom_size.
 *
 * @ai->nr_groups and @ai->groups describe virtual memory layout of
 * percpu areas.  Units which should be colocated are put into the
 * same group.  Dynamic VM areas will be allocated according to these
 * groupings.  If @ai->nr_groups is zero, a single group containing
 * all units is assumed.
 *
 * The caller should have mapped the first chunk at @base_addr and
 * copied static data to each unit.
 *
 * The first chunk will always contain a static and a dynamic region.
 * However, the static region is not managed by any chunk.  If the first
 * chunk also contains a reserved region, it is served by two chunks -
 * one for the reserved region and one for the dynamic region.  They
 * share the same vm, but use offset regions in the area allocation map.
 * The chunk serving the dynamic region is circulated in the chunk slots
 * and available for dynamic allocation like any other chunk.
 */
void __init pcpu_setup_first_chunk(const struct pcpu_alloc_info *ai,
				   void *base_addr)
{
	size_t size_sum = ai->static_size + ai->reserved_size + ai->dyn_size;
	size_t static_size, dyn_size;
	struct pcpu_chunk *chunk;
	unsigned long *group_offsets;
	size_t *group_sizes;
	unsigned long *unit_off;
	unsigned int cpu;
	int *unit_map;
	int group, unit, i;
	int map_size;
	unsigned long tmp_addr;
	size_t alloc_size;

#define PCPU_SETUP_BUG_ON(cond)	do {					\
	if (unlikely(cond)) {						\
		pr_emerg("failed to initialize, %s\n", #cond);		\
		pr_emerg("cpu_possible_mask=%*pb\n",			\
			 cpumask_pr_args(cpu_possible_mask));		\
		pcpu_dump_alloc_info(KERN_EMERG, ai);			\
		BUG();							\
	}								\
} while (0)

	/* sanity checks */
	PCPU_SETUP_BUG_ON(ai->nr_groups <= 0);
#ifdef CONFIG_SMP
	PCPU_SETUP_BUG_ON(!ai->static_size);
	PCPU_SETUP_BUG_ON(offset_in_page(__per_cpu_start));
#endif
	PCPU_SETUP_BUG_ON(!base_addr);
	PCPU_SETUP_BUG_ON(offset_in_page(base_addr));
	PCPU_SETUP_BUG_ON(ai->unit_size < size_sum);
	PCPU_SETUP_BUG_ON(offset_in_page(ai->unit_size));
	PCPU_SETUP_BUG_ON(ai->unit_size < PCPU_MIN_UNIT_SIZE);
	PCPU_SETUP_BUG_ON(!IS_ALIGNED(ai->unit_size, PCPU_BITMAP_BLOCK_SIZE));
	PCPU_SETUP_BUG_ON(ai->dyn_size < PERCPU_DYNAMIC_EARLY_SIZE);
	PCPU_SETUP_BUG_ON(!ai->dyn_size);
	PCPU_SETUP_BUG_ON(!IS_ALIGNED(ai->reserved_size, PCPU_MIN_ALLOC_SIZE));
	PCPU_SETUP_BUG_ON(!(IS_ALIGNED(PCPU_BITMAP_BLOCK_SIZE, PAGE_SIZE) ||
			    IS_ALIGNED(PAGE_SIZE, PCPU_BITMAP_BLOCK_SIZE)));
	PCPU_SETUP_BUG_ON(pcpu_verify_alloc_info(ai) < 0);

	/* process group information and build config tables accordingly */
	alloc_size = ai->nr_groups * sizeof(group_offsets[0]);
	group_offsets = memblock_alloc(alloc_size, SMP_CACHE_BYTES);
	if (!group_offsets)
		panic("%s: Failed to allocate %zu bytes\n", __func__,
		      alloc_size);

	alloc_size = ai->nr_groups * sizeof(group_sizes[0]);
	group_sizes = memblock_alloc(alloc_size, SMP_CACHE_BYTES);
	if (!group_sizes)
		panic("%s: Failed to allocate %zu bytes\n", __func__,
		      alloc_size);

	alloc_size = nr_cpu_ids * sizeof(unit_map[0]);
	unit_map = memblock_alloc(alloc_size, SMP_CACHE_BYTES);
	if (!unit_map)
		panic("%s: Failed to allocate %zu bytes\n", __func__,
		      alloc_size);

	alloc_size = nr_cpu_ids * sizeof(unit_off[0]);
	unit_off = memblock_alloc(alloc_size, SMP_CACHE_BYTES);
	if (!unit_off)
		panic("%s: Failed to allocate %zu bytes\n", __func__,
		      alloc_size);

	for (cpu = 0; cpu < nr_cpu_ids; cpu++)
		unit_map[cpu] = UINT_MAX;

	pcpu_low_unit_cpu = NR_CPUS;
	pcpu_high_unit_cpu = NR_CPUS;

	for (group = 0, unit = 0; group < ai->nr_groups; group++, unit += i) {
		const struct pcpu_group_info *gi = &ai->groups[group];

		group_offsets[group] = gi->base_offset;
		group_sizes[group] = gi->nr_units * ai->unit_size;

		for (i = 0; i < gi->nr_units; i++) {
			cpu = gi->cpu_map[i];
			if (cpu == NR_CPUS)
				continue;

			PCPU_SETUP_BUG_ON(cpu >= nr_cpu_ids);
			PCPU_SETUP_BUG_ON(!cpu_possible(cpu));
			PCPU_SETUP_BUG_ON(unit_map[cpu] != UINT_MAX);

			unit_map[cpu] = unit + i;
			unit_off[cpu] = gi->base_offset + i * ai->unit_size;

			/* determine low/high unit_cpu */
			if (pcpu_low_unit_cpu == NR_CPUS ||
			    unit_off[cpu] < unit_off[pcpu_low_unit_cpu])
				pcpu_low_unit_cpu = cpu;
			if (pcpu_high_unit_cpu == NR_CPUS ||
			    unit_off[cpu] > unit_off[pcpu_high_unit_cpu])
				pcpu_high_unit_cpu = cpu;
		}
	}
	pcpu_nr_units = unit;

	for_each_possible_cpu(cpu)
		PCPU_SETUP_BUG_ON(unit_map[cpu] == UINT_MAX);

	/* we're done parsing the input, undefine BUG macro and dump config */
#undef PCPU_SETUP_BUG_ON
	pcpu_dump_alloc_info(KERN_DEBUG, ai);

	pcpu_nr_groups = ai->nr_groups;
	pcpu_group_offsets = group_offsets;
	pcpu_group_sizes = group_sizes;
	pcpu_unit_map = unit_map;
	pcpu_unit_offsets = unit_off;

	/* determine basic parameters */
	pcpu_unit_pages = ai->unit_size >> PAGE_SHIFT;
	pcpu_unit_size = pcpu_unit_pages << PAGE_SHIFT;
	pcpu_atom_size = ai->atom_size;
	pcpu_chunk_struct_size = struct_size(chunk, populated,
					     BITS_TO_LONGS(pcpu_unit_pages));

	pcpu_stats_save_ai(ai);

	/*
	 * Allocate chunk slots.  The slots after the active slots are:
	 *   sidelined_slot - isolated, depopulated chunks
	 *   free_slot - fully free chunks
	 *   to_depopulate_slot - isolated, chunks to depopulate
	 */
	pcpu_sidelined_slot = __pcpu_size_to_slot(pcpu_unit_size) + 1;
	pcpu_free_slot = pcpu_sidelined_slot + 1;
	pcpu_to_depopulate_slot = pcpu_free_slot + 1;
	pcpu_nr_slots = pcpu_to_depopulate_slot + 1;
	pcpu_chunk_lists = memblock_alloc(pcpu_nr_slots *
					  sizeof(pcpu_chunk_lists[0]),
					  SMP_CACHE_BYTES);
	if (!pcpu_chunk_lists)
		panic("%s: Failed to allocate %zu bytes\n", __func__,
		      pcpu_nr_slots * sizeof(pcpu_chunk_lists[0]));

	for (i = 0; i < pcpu_nr_slots; i++)
		INIT_LIST_HEAD(&pcpu_chunk_lists[i]);

	/*
	 * The end of the static region needs to be aligned with the
	 * minimum allocation size as this offsets the reserved and
	 * dynamic region.  The first chunk ends page aligned by
	 * expanding the dynamic region, therefore the dynamic region
	 * can be shrunk to compensate while still staying above the
	 * configured sizes.
	 */
	static_size = ALIGN(ai->static_size, PCPU_MIN_ALLOC_SIZE);
	dyn_size = ai->dyn_size - (static_size - ai->static_size);

	/*
	 * Initialize first chunk.
	 * If the reserved_size is non-zero, this initializes the reserved
	 * chunk.  If the reserved_size is zero, the reserved chunk is NULL
	 * and the dynamic region is initialized here.  The first chunk,
	 * pcpu_first_chunk, will always point to the chunk that serves
	 * the dynamic region.
	 */
	tmp_addr = (unsigned long)base_addr + static_size;
	map_size = ai->reserved_size ?: dyn_size;
	chunk = pcpu_alloc_first_chunk(tmp_addr, map_size);

	/* init dynamic chunk if necessary */
	if (ai->reserved_size) {
		pcpu_reserved_chunk = chunk;

		tmp_addr = (unsigned long)base_addr + static_size +
			   ai->reserved_size;
		map_size = dyn_size;
		chunk = pcpu_alloc_first_chunk(tmp_addr, map_size);
	}

	/* link the first chunk in */
	pcpu_first_chunk = chunk;
	pcpu_nr_empty_pop_pages = pcpu_first_chunk->nr_empty_pop_pages;
	pcpu_chunk_relocate(pcpu_first_chunk, -1);

	/* include all regions of the first chunk */
	pcpu_nr_populated += PFN_DOWN(size_sum);

	pcpu_stats_chunk_alloc();
	trace_percpu_create_chunk(base_addr);

	/* we're done */
	pcpu_base_addr = base_addr;
}

#ifdef CONFIG_SMP

const char * const pcpu_fc_names[PCPU_FC_NR] __initconst = {
	[PCPU_FC_AUTO]	= "auto",
	[PCPU_FC_EMBED]	= "embed",
	[PCPU_FC_PAGE]	= "page",
};

enum pcpu_fc pcpu_chosen_fc __initdata = PCPU_FC_AUTO;

static int __init percpu_alloc_setup(char *str)
{
	if (!str)
		return -EINVAL;

	if (0)
		/* nada */;
#ifdef CONFIG_NEED_PER_CPU_EMBED_FIRST_CHUNK
	else if (!strcmp(str, "embed"))
		pcpu_chosen_fc = PCPU_FC_EMBED;
#endif
#ifdef CONFIG_NEED_PER_CPU_PAGE_FIRST_CHUNK
	else if (!strcmp(str, "page"))
		pcpu_chosen_fc = PCPU_FC_PAGE;
#endif
	else
		pr_warn("unknown allocator %s specified\n", str);

	return 0;
}
early_param("percpu_alloc", percpu_alloc_setup);

/*
 * pcpu_embed_first_chunk() is used by the generic percpu setup.
 * Build it if needed by the arch config or the generic setup is going
 * to be used.
 */
#if defined(CONFIG_NEED_PER_CPU_EMBED_FIRST_CHUNK) || \
	!defined(CONFIG_HAVE_SETUP_PER_CPU_AREA)
#define BUILD_EMBED_FIRST_CHUNK
#endif

/* build pcpu_page_first_chunk() iff needed by the arch config */
#if defined(CONFIG_NEED_PER_CPU_PAGE_FIRST_CHUNK)
#define BUILD_PAGE_FIRST_CHUNK
#endif

/* pcpu_build_alloc_info() is used by both embed and page first chunk */
#if defined(BUILD_EMBED_FIRST_CHUNK) || defined(BUILD_PAGE_FIRST_CHUNK)
/**
 * pcpu_build_alloc_info - build alloc_info considering distances between CPUs
 * @reserved_size: the size of reserved percpu area in bytes
 * @dyn_size: minimum free size for dynamic allocation in bytes
 * @atom_size: allocation atom size
 * @cpu_distance_fn: callback to determine distance between cpus, optional
 *
 * This function determines grouping of units, their mappings to cpus
 * and other parameters considering needed percpu size, allocation
 * atom size and distances between CPUs.
 *
 * Groups are always multiples of atom size and CPUs which are of
 * LOCAL_DISTANCE both ways are grouped together and share space for
 * units in the same group.  The returned configuration is guaranteed
 * to have CPUs on different nodes on different groups and >=75% usage
 * of allocated virtual address space.
 *
 * RETURNS:
 * On success, pointer to the new allocation_info is returned.  On
 * failure, ERR_PTR value is returned.
 */
static struct pcpu_alloc_info * __init __flatten pcpu_build_alloc_info(
				size_t reserved_size, size_t dyn_size,
				size_t atom_size,
				pcpu_fc_cpu_distance_fn_t cpu_distance_fn)
{
	static int group_map[NR_CPUS] __initdata;
	static int group_cnt[NR_CPUS] __initdata;
	static struct cpumask mask __initdata;
	const size_t static_size = __per_cpu_end - __per_cpu_start;
	int nr_groups = 1, nr_units = 0;
	size_t size_sum, min_unit_size, alloc_size;
	int upa, max_upa, best_upa;	/* units_per_alloc */
	int last_allocs, group, unit;
	unsigned int cpu, tcpu;
	struct pcpu_alloc_info *ai;
	unsigned int *cpu_map;

	/* this function may be called multiple times */
	memset(group_map, 0, sizeof(group_map));
	memset(group_cnt, 0, sizeof(group_cnt));
	cpumask_clear(&mask);

	/* calculate size_sum and ensure dyn_size is enough for early alloc */
	size_sum = PFN_ALIGN(static_size + reserved_size +
			    max_t(size_t, dyn_size, PERCPU_DYNAMIC_EARLY_SIZE));
	dyn_size = size_sum - static_size - reserved_size;

	/*
	 * Determine min_unit_size, alloc_size and max_upa such that
	 * alloc_size is multiple of atom_size and is the smallest
	 * which can accommodate 4k aligned segments which are equal to
	 * or larger than min_unit_size.
	 */
	min_unit_size = max_t(size_t, size_sum, PCPU_MIN_UNIT_SIZE);

	/* determine the maximum # of units that can fit in an allocation */
	alloc_size = roundup(min_unit_size, atom_size);
	upa = alloc_size / min_unit_size;
	while (alloc_size % upa || (offset_in_page(alloc_size / upa)))
		upa--;
	max_upa = upa;

	cpumask_copy(&mask, cpu_possible_mask);

	/* group cpus according to their proximity */
	for (group = 0; !cpumask_empty(&mask); group++) {
		/* pop the group's first cpu */
		cpu = cpumask_first(&mask);
		group_map[cpu] = group;
		group_cnt[group]++;
		cpumask_clear_cpu(cpu, &mask);

		for_each_cpu(tcpu, &mask) {
			if (!cpu_distance_fn ||
			    (cpu_distance_fn(cpu, tcpu) == LOCAL_DISTANCE &&
			     cpu_distance_fn(tcpu, cpu) == LOCAL_DISTANCE)) {
				group_map[tcpu] = group;
				group_cnt[group]++;
				cpumask_clear_cpu(tcpu, &mask);
			}
		}
	}
	nr_groups = group;

	/*
	 * Wasted space is caused by a ratio imbalance of upa to group_cnt.
	 * Expand the unit_size until we use >= 75% of the units allocated.
	 * Related to atom_size, which could be much larger than the unit_size.
	 */
	last_allocs = INT_MAX;
	best_upa = 0;
	for (upa = max_upa; upa; upa--) {
		int allocs = 0, wasted = 0;

		if (alloc_size % upa || (offset_in_page(alloc_size / upa)))
			continue;

		for (group = 0; group < nr_groups; group++) {
			int this_allocs = DIV_ROUND_UP(group_cnt[group], upa);
			allocs += this_allocs;
			wasted += this_allocs * upa - group_cnt[group];
		}

		/*
		 * Don't accept if wastage is over 1/3.  The
		 * greater-than comparison ensures upa==1 always
		 * passes the following check.
		 */
		if (wasted > num_possible_cpus() / 3)
			continue;

		/* and then don't consume more memory */
		if (allocs > last_allocs)
			break;
		last_allocs = allocs;
		best_upa = upa;
	}
	BUG_ON(!best_upa);
	upa = best_upa;

	/* allocate and fill alloc_info */
	for (group = 0; group < nr_groups; group++)
		nr_units += roundup(group_cnt[group], upa);

	ai = pcpu_alloc_alloc_info(nr_groups, nr_units);
	if (!ai)
		return ERR_PTR(-ENOMEM);
	cpu_map = ai->groups[0].cpu_map;

	for (group = 0; group < nr_groups; group++) {
		ai->groups[group].cpu_map = cpu_map;
		cpu_map += roundup(group_cnt[group], upa);
	}

	ai->static_size = static_size;
	ai->reserved_size = reserved_size;
	ai->dyn_size = dyn_size;
	ai->unit_size = alloc_size / upa;
	ai->atom_size = atom_size;
	ai->alloc_size = alloc_size;

	for (group = 0, unit = 0; group < nr_groups; group++) {
		struct pcpu_group_info *gi = &ai->groups[group];

		/*
		 * Initialize base_offset as if all groups are located
		 * back-to-back.  The caller should update this to
		 * reflect actual allocation.
		 */
		gi->base_offset = unit * ai->unit_size;

		for_each_possible_cpu(cpu)
			if (group_map[cpu] == group)
				gi->cpu_map[gi->nr_units++] = cpu;
		gi->nr_units = roundup(gi->nr_units, upa);
		unit += gi->nr_units;
	}
	BUG_ON(unit != nr_units);

	return ai;
}

static void * __init pcpu_fc_alloc(unsigned int cpu, size_t size, size_t align,
				   pcpu_fc_cpu_to_node_fn_t cpu_to_nd_fn)
{
	const unsigned long goal = __pa(MAX_DMA_ADDRESS);
#ifdef CONFIG_NUMA
	int node = NUMA_NO_NODE;
	void *ptr;

	if (cpu_to_nd_fn)
		node = cpu_to_nd_fn(cpu);

	if (node == NUMA_NO_NODE || !node_online(node) || !NODE_DATA(node)) {
		ptr = memblock_alloc_from(size, align, goal);
		pr_info("cpu %d has no node %d or node-local memory\n",
			cpu, node);
		pr_debug("per cpu data for cpu%d %zu bytes at 0x%llx\n",
			 cpu, size, (u64)__pa(ptr));
	} else {
		ptr = memblock_alloc_try_nid(size, align, goal,
					     MEMBLOCK_ALLOC_ACCESSIBLE,
					     node);

		pr_debug("per cpu data for cpu%d %zu bytes on node%d at 0x%llx\n",
			 cpu, size, node, (u64)__pa(ptr));
	}
	return ptr;
#else
	return memblock_alloc_from(size, align, goal);
#endif
}

static void __init pcpu_fc_free(void *ptr, size_t size)
{
	memblock_free(ptr, size);
}
#endif /* BUILD_EMBED_FIRST_CHUNK || BUILD_PAGE_FIRST_CHUNK */

#if defined(BUILD_EMBED_FIRST_CHUNK)
/**
 * pcpu_embed_first_chunk - embed the first percpu chunk into bootmem
 * @reserved_size: the size of reserved percpu area in bytes
 * @dyn_size: minimum free size for dynamic allocation in bytes
 * @atom_size: allocation atom size
 * @cpu_distance_fn: callback to determine distance between cpus, optional
 * @cpu_to_nd_fn: callback to convert cpu to it's node, optional
 *
 * This is a helper to ease setting up embedded first percpu chunk and
 * can be called where pcpu_setup_first_chunk() is expected.
 *
 * If this function is used to setup the first chunk, it is allocated
 * by calling pcpu_fc_alloc and used as-is without being mapped into
 * vmalloc area.  Allocations are always whole multiples of @atom_size
 * aligned to @atom_size.
 *
 * This enables the first chunk to piggy back on the linear physical
 * mapping which often uses larger page size.  Please note that this
 * can result in very sparse cpu->unit mapping on NUMA machines thus
 * requiring large vmalloc address space.  Don't use this allocator if
 * vmalloc space is not orders of magnitude larger than distances
 * between node memory addresses (ie. 32bit NUMA machines).
 *
 * @dyn_size specifies the minimum dynamic area size.
 *
 * If the needed size is smaller than the minimum or specified unit
 * size, the leftover is returned using pcpu_fc_free.
 *
 * RETURNS:
 * 0 on success, -errno on failure.
 */
int __init pcpu_embed_first_chunk(size_t reserved_size, size_t dyn_size,
				  size_t atom_size,
				  pcpu_fc_cpu_distance_fn_t cpu_distance_fn,
				  pcpu_fc_cpu_to_node_fn_t cpu_to_nd_fn)
{
	void *base = (void *)ULONG_MAX;
	void **areas = NULL;
	struct pcpu_alloc_info *ai;
	size_t size_sum, areas_size;
	unsigned long max_distance;
	int group, i, highest_group, rc = 0;

	ai = pcpu_build_alloc_info(reserved_size, dyn_size, atom_size,
				   cpu_distance_fn);
	if (IS_ERR(ai))
		return PTR_ERR(ai);

	size_sum = ai->static_size + ai->reserved_size + ai->dyn_size;
	areas_size = PFN_ALIGN(ai->nr_groups * sizeof(void *));

	areas = memblock_alloc(areas_size, SMP_CACHE_BYTES);
	if (!areas) {
		rc = -ENOMEM;
		goto out_free;
	}

	/* allocate, copy and determine base address & max_distance */
	highest_group = 0;
	for (group = 0; group < ai->nr_groups; group++) {
		struct pcpu_group_info *gi = &ai->groups[group];
		unsigned int cpu = NR_CPUS;
		void *ptr;

		for (i = 0; i < gi->nr_units && cpu == NR_CPUS; i++)
			cpu = gi->cpu_map[i];
		BUG_ON(cpu == NR_CPUS);

		/* allocate space for the whole group */
		ptr = pcpu_fc_alloc(cpu, gi->nr_units * ai->unit_size, atom_size, cpu_to_nd_fn);
		if (!ptr) {
			rc = -ENOMEM;
			goto out_free_areas;
		}
		/* kmemleak tracks the percpu allocations separately */
		kmemleak_free(ptr);
		areas[group] = ptr;

		base = min(ptr, base);
		if (ptr > areas[highest_group])
			highest_group = group;
	}
	max_distance = areas[highest_group] - base;
	max_distance += ai->unit_size * ai->groups[highest_group].nr_units;

	/* warn if maximum distance is further than 75% of vmalloc space */
	if (max_distance > VMALLOC_TOTAL * 3 / 4) {
		pr_warn("max_distance=0x%lx too large for vmalloc space 0x%lx\n",
				max_distance, VMALLOC_TOTAL);
#ifdef CONFIG_NEED_PER_CPU_PAGE_FIRST_CHUNK
		/* and fail if we have fallback */
		rc = -EINVAL;
		goto out_free_areas;
#endif
	}

	/*
	 * Copy data and free unused parts.  This should happen after all
	 * allocations are complete; otherwise, we may end up with
	 * overlapping groups.
	 */
	for (group = 0; group < ai->nr_groups; group++) {
		struct pcpu_group_info *gi = &ai->groups[group];
		void *ptr = areas[group];

		for (i = 0; i < gi->nr_units; i++, ptr += ai->unit_size) {
			if (gi->cpu_map[i] == NR_CPUS) {
				/* unused unit, free whole */
				pcpu_fc_free(ptr, ai->unit_size);
				continue;
			}
			/* copy and return the unused part */
			memcpy(ptr, __per_cpu_load, ai->static_size);
			pcpu_fc_free(ptr + size_sum, ai->unit_size - size_sum);
		}
	}

	/* base address is now known, determine group base offsets */
	for (group = 0; group < ai->nr_groups; group++) {
		ai->groups[group].base_offset = areas[group] - base;
	}

	pr_info("Embedded %zu pages/cpu s%zu r%zu d%zu u%zu\n",
		PFN_DOWN(size_sum), ai->static_size, ai->reserved_size,
		ai->dyn_size, ai->unit_size);

	pcpu_setup_first_chunk(ai, base);
	goto out_free;

out_free_areas:
	for (group = 0; group < ai->nr_groups; group++)
		if (areas[group])
			pcpu_fc_free(areas[group],
				ai->groups[group].nr_units * ai->unit_size);
out_free:
	pcpu_free_alloc_info(ai);
	if (areas)
		memblock_free(areas, areas_size);
	return rc;
}
#endif /* BUILD_EMBED_FIRST_CHUNK */

#ifdef BUILD_PAGE_FIRST_CHUNK
#include <asm/pgalloc.h>

#ifndef P4D_TABLE_SIZE
#define P4D_TABLE_SIZE PAGE_SIZE
#endif

#ifndef PUD_TABLE_SIZE
#define PUD_TABLE_SIZE PAGE_SIZE
#endif

#ifndef PMD_TABLE_SIZE
#define PMD_TABLE_SIZE PAGE_SIZE
#endif

#ifndef PTE_TABLE_SIZE
#define PTE_TABLE_SIZE PAGE_SIZE
#endif
void __init __weak pcpu_populate_pte(unsigned long addr)
{
	pgd_t *pgd = pgd_offset_k(addr);
	p4d_t *p4d;
	pud_t *pud;
	pmd_t *pmd;

	if (pgd_none(*pgd)) {
		p4d_t *new;

		new = memblock_alloc(P4D_TABLE_SIZE, P4D_TABLE_SIZE);
		if (!new)
			goto err_alloc;
		pgd_populate(&init_mm, pgd, new);
	}

	p4d = p4d_offset(pgd, addr);
	if (p4d_none(*p4d)) {
		pud_t *new;

		new = memblock_alloc(PUD_TABLE_SIZE, PUD_TABLE_SIZE);
		if (!new)
			goto err_alloc;
		p4d_populate(&init_mm, p4d, new);
	}

	pud = pud_offset(p4d, addr);
	if (pud_none(*pud)) {
		pmd_t *new;

		new = memblock_alloc(PMD_TABLE_SIZE, PMD_TABLE_SIZE);
		if (!new)
			goto err_alloc;
		pud_populate(&init_mm, pud, new);
	}

	pmd = pmd_offset(pud, addr);
	if (!pmd_present(*pmd)) {
		pte_t *new;

		new = memblock_alloc(PTE_TABLE_SIZE, PTE_TABLE_SIZE);
		if (!new)
			goto err_alloc;
		pmd_populate_kernel(&init_mm, pmd, new);
	}

	return;

err_alloc:
	panic("%s: Failed to allocate memory\n", __func__);
}

/**
 * pcpu_page_first_chunk - map the first chunk using PAGE_SIZE pages
 * @reserved_size: the size of reserved percpu area in bytes
 * @cpu_to_nd_fn: callback to convert cpu to it's node, optional
 *
 * This is a helper to ease setting up page-remapped first percpu
 * chunk and can be called where pcpu_setup_first_chunk() is expected.
 *
 * This is the basic allocator.  Static percpu area is allocated
 * page-by-page into vmalloc area.
 *
 * RETURNS:
 * 0 on success, -errno on failure.
 */
int __init pcpu_page_first_chunk(size_t reserved_size, pcpu_fc_cpu_to_node_fn_t cpu_to_nd_fn)
{
	static struct vm_struct vm;
	struct pcpu_alloc_info *ai;
	char psize_str[16];
	int unit_pages;
	size_t pages_size;
	struct page **pages;
	int unit, i, j, rc = 0;
	int upa;
	int nr_g0_units;

	snprintf(psize_str, sizeof(psize_str), "%luK", PAGE_SIZE >> 10);

	ai = pcpu_build_alloc_info(reserved_size, 0, PAGE_SIZE, NULL);
	if (IS_ERR(ai))
		return PTR_ERR(ai);
	BUG_ON(ai->nr_groups != 1);
	upa = ai->alloc_size/ai->unit_size;
	nr_g0_units = roundup(num_possible_cpus(), upa);
	if (WARN_ON(ai->groups[0].nr_units != nr_g0_units)) {
		pcpu_free_alloc_info(ai);
		return -EINVAL;
	}

	unit_pages = ai->unit_size >> PAGE_SHIFT;

	/* unaligned allocations can't be freed, round up to page size */
	pages_size = PFN_ALIGN(unit_pages * num_possible_cpus() *
			       sizeof(pages[0]));
	pages = memblock_alloc(pages_size, SMP_CACHE_BYTES);
	if (!pages)
		panic("%s: Failed to allocate %zu bytes\n", __func__,
		      pages_size);

	/* allocate pages */
	j = 0;
	for (unit = 0; unit < num_possible_cpus(); unit++) {
		unsigned int cpu = ai->groups[0].cpu_map[unit];
		for (i = 0; i < unit_pages; i++) {
			void *ptr;

			ptr = pcpu_fc_alloc(cpu, PAGE_SIZE, PAGE_SIZE, cpu_to_nd_fn);
			if (!ptr) {
				pr_warn("failed to allocate %s page for cpu%u\n",
						psize_str, cpu);
				goto enomem;
			}
			/* kmemleak tracks the percpu allocations separately */
			kmemleak_free(ptr);
			pages[j++] = virt_to_page(ptr);
		}
	}

	/* allocate vm area, map the pages and copy static data */
	vm.flags = VM_ALLOC;
	vm.size = num_possible_cpus() * ai->unit_size;
	vm_area_register_early(&vm, PAGE_SIZE);

	for (unit = 0; unit < num_possible_cpus(); unit++) {
		unsigned long unit_addr =
			(unsigned long)vm.addr + unit * ai->unit_size;

		for (i = 0; i < unit_pages; i++)
			pcpu_populate_pte(unit_addr + (i << PAGE_SHIFT));

		/* pte already populated, the following shouldn't fail */
		rc = __pcpu_map_pages(unit_addr, &pages[unit * unit_pages],
				      unit_pages);
		if (rc < 0)
			panic("failed to map percpu area, err=%d\n", rc);

		/*
		 * FIXME: Archs with virtual cache should flush local
		 * cache for the linear mapping here - something
		 * equivalent to flush_cache_vmap() on the local cpu.
		 * flush_cache_vmap() can't be used as most supporting
		 * data structures are not set up yet.
		 */

		/* copy static data */
		memcpy((void *)unit_addr, __per_cpu_load, ai->static_size);
	}

	/* we're ready, commit */
	pr_info("%d %s pages/cpu s%zu r%zu d%zu\n",
		unit_pages, psize_str, ai->static_size,
		ai->reserved_size, ai->dyn_size);

	pcpu_setup_first_chunk(ai, vm.addr);
	goto out_free_ar;

enomem:
	while (--j >= 0)
		pcpu_fc_free(page_address(pages[j]), PAGE_SIZE);
	rc = -ENOMEM;
out_free_ar:
	memblock_free(pages, pages_size);
	pcpu_free_alloc_info(ai);
	return rc;
}
#endif /* BUILD_PAGE_FIRST_CHUNK */

#ifndef	CONFIG_HAVE_SETUP_PER_CPU_AREA
/*
 * Generic SMP percpu area setup.
 *
 * The embedding helper is used because its behavior closely resembles
 * the original non-dynamic generic percpu area setup.  This is
 * important because many archs have addressing restrictions and might
 * fail if the percpu area is located far away from the previous
 * location.  As an added bonus, in non-NUMA cases, embedding is
 * generally a good idea TLB-wise because percpu area can piggy back
 * on the physical linear memory mapping which uses large page
 * mappings on applicable archs.
 */
unsigned long __per_cpu_offset[NR_CPUS] __read_mostly;
EXPORT_SYMBOL(__per_cpu_offset);

<<<<<<< HEAD
static void * __init pcpu_dfl_fc_alloc(unsigned int cpu, size_t size,
				       size_t align)
{
	return  memblock_alloc_from(size, align, __pa(MAX_DMA_ADDRESS));
}

static void __init pcpu_dfl_fc_free(void *ptr, size_t size)
{
	memblock_free(ptr, size);
}

=======
>>>>>>> 754e0b0e
void __init setup_per_cpu_areas(void)
{
	unsigned long delta;
	unsigned int cpu;
	int rc;

	/*
	 * Always reserve area for module percpu variables.  That's
	 * what the legacy allocator did.
	 */
	rc = pcpu_embed_first_chunk(PERCPU_MODULE_RESERVE, PERCPU_DYNAMIC_RESERVE,
				    PAGE_SIZE, NULL, NULL);
	if (rc < 0)
		panic("Failed to initialize percpu areas.");

	delta = (unsigned long)pcpu_base_addr - (unsigned long)__per_cpu_start;
	for_each_possible_cpu(cpu)
		__per_cpu_offset[cpu] = delta + pcpu_unit_offsets[cpu];
}
#endif	/* CONFIG_HAVE_SETUP_PER_CPU_AREA */

#else	/* CONFIG_SMP */

/*
 * UP percpu area setup.
 *
 * UP always uses km-based percpu allocator with identity mapping.
 * Static percpu variables are indistinguishable from the usual static
 * variables and don't require any special preparation.
 */
void __init setup_per_cpu_areas(void)
{
	const size_t unit_size =
		roundup_pow_of_two(max_t(size_t, PCPU_MIN_UNIT_SIZE,
					 PERCPU_DYNAMIC_RESERVE));
	struct pcpu_alloc_info *ai;
	void *fc;

	ai = pcpu_alloc_alloc_info(1, 1);
	fc = memblock_alloc_from(unit_size, PAGE_SIZE, __pa(MAX_DMA_ADDRESS));
	if (!ai || !fc)
		panic("Failed to allocate memory for percpu areas.");
	/* kmemleak tracks the percpu allocations separately */
	kmemleak_free(fc);

	ai->dyn_size = unit_size;
	ai->unit_size = unit_size;
	ai->atom_size = unit_size;
	ai->alloc_size = unit_size;
	ai->groups[0].nr_units = 1;
	ai->groups[0].cpu_map[0] = 0;

	pcpu_setup_first_chunk(ai, fc);
	pcpu_free_alloc_info(ai);
}

#endif	/* CONFIG_SMP */

/*
 * pcpu_nr_pages - calculate total number of populated backing pages
 *
 * This reflects the number of pages populated to back chunks.  Metadata is
 * excluded in the number exposed in meminfo as the number of backing pages
 * scales with the number of cpus and can quickly outweigh the memory used for
 * metadata.  It also keeps this calculation nice and simple.
 *
 * RETURNS:
 * Total number of populated backing pages in use by the allocator.
 */
unsigned long pcpu_nr_pages(void)
{
	return pcpu_nr_populated * pcpu_nr_units;
}

/*
 * Percpu allocator is initialized early during boot when neither slab or
 * workqueue is available.  Plug async management until everything is up
 * and running.
 */
static int __init percpu_enable_async(void)
{
	pcpu_async_enabled = true;
	return 0;
}
subsys_initcall(percpu_enable_async);<|MERGE_RESOLUTION|>--- conflicted
+++ resolved
@@ -3373,20 +3373,6 @@
 unsigned long __per_cpu_offset[NR_CPUS] __read_mostly;
 EXPORT_SYMBOL(__per_cpu_offset);
 
-<<<<<<< HEAD
-static void * __init pcpu_dfl_fc_alloc(unsigned int cpu, size_t size,
-				       size_t align)
-{
-	return  memblock_alloc_from(size, align, __pa(MAX_DMA_ADDRESS));
-}
-
-static void __init pcpu_dfl_fc_free(void *ptr, size_t size)
-{
-	memblock_free(ptr, size);
-}
-
-=======
->>>>>>> 754e0b0e
 void __init setup_per_cpu_areas(void)
 {
 	unsigned long delta;
