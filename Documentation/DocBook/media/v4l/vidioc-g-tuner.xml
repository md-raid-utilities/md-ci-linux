<refentry id="vidioc-g-tuner">
  <refmeta>
    <refentrytitle>ioctl VIDIOC_G_TUNER, VIDIOC_S_TUNER</refentrytitle>
    &manvol;
  </refmeta>

  <refnamediv>
    <refname>VIDIOC_G_TUNER</refname>
    <refname>VIDIOC_S_TUNER</refname>
    <refpurpose>Get or set tuner attributes</refpurpose>
  </refnamediv>

  <refsynopsisdiv>
    <funcsynopsis>
      <funcprototype>
	<funcdef>int <function>ioctl</function></funcdef>
	<paramdef>int <parameter>fd</parameter></paramdef>
	<paramdef>int <parameter>request</parameter></paramdef>
	<paramdef>struct v4l2_tuner
*<parameter>argp</parameter></paramdef>
      </funcprototype>
    </funcsynopsis>
    <funcsynopsis>
      <funcprototype>
	<funcdef>int <function>ioctl</function></funcdef>
	<paramdef>int <parameter>fd</parameter></paramdef>
	<paramdef>int <parameter>request</parameter></paramdef>
	<paramdef>const struct v4l2_tuner
*<parameter>argp</parameter></paramdef>
      </funcprototype>
    </funcsynopsis>
  </refsynopsisdiv>

  <refsect1>
    <title>Arguments</title>

    <variablelist>
      <varlistentry>
	<term><parameter>fd</parameter></term>
	<listitem>
	  <para>&fd;</para>
	</listitem>
      </varlistentry>
      <varlistentry>
	<term><parameter>request</parameter></term>
	<listitem>
	  <para>VIDIOC_G_TUNER, VIDIOC_S_TUNER</para>
	</listitem>
      </varlistentry>
      <varlistentry>
	<term><parameter>argp</parameter></term>
	<listitem>
	  <para></para>
	</listitem>
      </varlistentry>
    </variablelist>
  </refsect1>

  <refsect1>
    <title>Description</title>

    <para>To query the attributes of a tuner applications initialize the
<structfield>index</structfield> field and zero out the
<structfield>reserved</structfield> array of a &v4l2-tuner; and call the
<constant>VIDIOC_G_TUNER</constant> ioctl with a pointer to this
structure. Drivers fill the rest of the structure or return an
&EINVAL; when the index is out of bounds. To enumerate all tuners
applications shall begin at index zero, incrementing by one until the
driver returns <errorcode>EINVAL</errorcode>.</para>

    <para>Tuners have two writable properties, the audio mode and
the radio frequency. To change the audio mode, applications initialize
the <structfield>index</structfield>,
<structfield>audmode</structfield> and
<structfield>reserved</structfield> fields and call the
<constant>VIDIOC_S_TUNER</constant> ioctl. This will
<emphasis>not</emphasis> change the current tuner, which is determined
by the current video input. Drivers may choose a different audio mode
if the requested mode is invalid or unsupported. Since this is a
<!-- FIXME -->write-only ioctl, it does not return the actually
selected audio mode.</para>

    <para>To change the radio frequency the &VIDIOC-S-FREQUENCY; ioctl
is available.</para>

    <table pgwide="1" frame="none" id="v4l2-tuner">
      <title>struct <structname>v4l2_tuner</structname></title>
      <tgroup cols="3">
	<colspec colname="c1" colwidth="1*" />
	<colspec colname="c2" colwidth="1*" />
	<colspec colname="c3" colwidth="1*" />
	<colspec colname="c4" colwidth="1*" />
	<spanspec spanname="hspan" namest="c3" nameend="c4" />
	<tbody valign="top">
	  <row>
	    <entry>__u32</entry>
	    <entry><structfield>index</structfield></entry>
	    <entry spanname="hspan">Identifies the tuner, set by the
application.</entry>
	  </row>
	  <row>
	    <entry>__u8</entry>
	    <entry><structfield>name</structfield>[32]</entry>
	    <entry spanname="hspan"><para>Name of the tuner, a
NUL-terminated ASCII string. This information is intended for the
user.<!-- FIXME Video inputs already have a name, the purpose of this
field is not quite clear.--></para></entry>
	  </row>
	  <row>
	    <entry>__u32</entry>
	    <entry><structfield>type</structfield></entry>
	    <entry spanname="hspan">Type of the tuner, see <xref
		linkend="v4l2-tuner-type" />.</entry>
	  </row>
	  <row>
	    <entry>__u32</entry>
	    <entry><structfield>capability</structfield></entry>
	    <entry spanname="hspan"><para>Tuner capability flags, see
<xref linkend="tuner-capability" />. Audio flags indicate the ability
to decode audio subprograms. They will <emphasis>not</emphasis>
change, for example with the current video standard.</para><para>When
the structure refers to a radio tuner the
<constant>V4L2_TUNER_CAP_LANG1</constant>,
<constant>V4L2_TUNER_CAP_LANG2</constant> and
<constant>V4L2_TUNER_CAP_NORM</constant> flags can't be used.</para>
<para>If multiple frequency bands are supported, then
<structfield>capability</structfield> is the union of all
<<<<<<< HEAD
<structfield>capability></structfield> fields of each &v4l2-frequency-band;.
=======
<structfield>capability</structfield> fields of each &v4l2-frequency-band;.
>>>>>>> 9450d57e
</para></entry>
	  </row>
	  <row>
	    <entry>__u32</entry>
	    <entry><structfield>rangelow</structfield></entry>
	    <entry spanname="hspan">The lowest tunable frequency in
units of 62.5 kHz, or if the <structfield>capability</structfield>
flag <constant>V4L2_TUNER_CAP_LOW</constant> is set, in units of 62.5
Hz. If multiple frequency bands are supported, then
<structfield>rangelow</structfield> is the lowest frequency
of all the frequency bands.</entry>
	  </row>
	  <row>
	    <entry>__u32</entry>
	    <entry><structfield>rangehigh</structfield></entry>
	    <entry spanname="hspan">The highest tunable frequency in
units of 62.5 kHz, or if the <structfield>capability</structfield>
flag <constant>V4L2_TUNER_CAP_LOW</constant> is set, in units of 62.5
Hz. If multiple frequency bands are supported, then
<structfield>rangehigh</structfield> is the highest frequency
of all the frequency bands.</entry>
	  </row>
	  <row>
	    <entry>__u32</entry>
	    <entry><structfield>rxsubchans</structfield></entry>
	    <entry spanname="hspan"><para>Some tuners or audio
decoders can determine the received audio subprograms by analyzing
audio carriers, pilot tones or other indicators. To pass this
information drivers set flags defined in <xref
		  linkend="tuner-rxsubchans" /> in this field. For
example:</para></entry>
	  </row>
	  <row>
	    <entry></entry>
	    <entry></entry>
	    <entry><constant>V4L2_TUNER_SUB_MONO</constant></entry>
	    <entry>receiving mono audio</entry>
	  </row>
	  <row>
	    <entry></entry>
	    <entry></entry>
	    <entry><constant>STEREO | SAP</constant></entry>
	    <entry>receiving stereo audio and a secondary audio
program</entry>
	  </row>
	  <row>
	    <entry></entry>
	    <entry></entry>
	    <entry><constant>MONO | STEREO</constant></entry>
	    <entry>receiving mono or stereo audio, the hardware cannot
distinguish</entry>
	  </row>
	  <row>
	    <entry></entry>
	    <entry></entry>
	    <entry><constant>LANG1 | LANG2</constant></entry>
	    <entry>receiving bilingual audio</entry>
	  </row>
	  <row>
	    <entry></entry>
	    <entry></entry>
	    <entry><constant>MONO | STEREO | LANG1 | LANG2</constant></entry>
	    <entry>receiving mono, stereo or bilingual
audio</entry>
	  </row>
	  <row>
	    <entry></entry>
	    <entry></entry>
	    <entry spanname="hspan"><para>When the
<constant>V4L2_TUNER_CAP_STEREO</constant>,
<constant>_LANG1</constant>, <constant>_LANG2</constant> or
<constant>_SAP</constant> flag is cleared in the
<structfield>capability</structfield> field, the corresponding
<constant>V4L2_TUNER_SUB_</constant> flag must not be set
here.</para><para>This field is valid only if this is the tuner of the
current video input, or when the structure refers to a radio
tuner.</para></entry>
	  </row>
	  <row>
	    <entry>__u32</entry>
	    <entry><structfield>audmode</structfield></entry>
	    <entry spanname="hspan"><para>The selected audio mode, see
<xref linkend="tuner-audmode" /> for valid values. The audio mode does
not affect audio subprogram detection, and like a <link
linkend="control">control</link> it does not automatically change
unless the requested mode is invalid or unsupported. See <xref
		  linkend="tuner-matrix" /> for possible results when
the selected and received audio programs do not
match.</para><para>Currently this is the only field of struct
<structname>v4l2_tuner</structname> applications can
change.</para></entry>
	  </row>
	  <row>
	    <entry>__u32</entry>
	    <entry><structfield>signal</structfield></entry>
	    <entry spanname="hspan">The signal strength if known, ranging
from 0 to 65535. Higher values indicate a better signal.</entry>
	  </row>
	  <row>
	    <entry>__s32</entry>
	    <entry><structfield>afc</structfield></entry>
	    <entry spanname="hspan">Automatic frequency control: When the
<structfield>afc</structfield> value is negative, the frequency is too
low, when positive too high.<!-- FIXME need example what to do when it never
settles at zero, &ie; range is what? --></entry>
	  </row>
	  <row>
	    <entry>__u32</entry>
	    <entry><structfield>reserved</structfield>[4]</entry>
	    <entry spanname="hspan">Reserved for future extensions. Drivers and
applications must set the array to zero.</entry>
	  </row>
	</tbody>
      </tgroup>
    </table>

    <table pgwide="1" frame="none" id="v4l2-tuner-type">
      <title>enum v4l2_tuner_type</title>
      <tgroup cols="3">
	&cs-def;
	<tbody valign="top">
	  <row>
	    <entry><constant>V4L2_TUNER_RADIO</constant></entry>
	    <entry>1</entry>
	    <entry></entry>
	  </row>
	  <row>
	    <entry><constant>V4L2_TUNER_ANALOG_TV</constant></entry>
	    <entry>2</entry>
	    <entry></entry>
	  </row>
	</tbody>
      </tgroup>
    </table>

    <table pgwide="1" frame="none" id="tuner-capability">
      <title>Tuner and Modulator Capability Flags</title>
      <tgroup cols="3">
	&cs-def;
	<tbody valign="top">
	  <row>
	    <entry><constant>V4L2_TUNER_CAP_LOW</constant></entry>
	    <entry>0x0001</entry>
	    <entry>When set, tuning frequencies are expressed in units of
62.5&nbsp;Hz, otherwise in units of 62.5&nbsp;kHz.</entry>
	  </row>
	  <row>
	    <entry><constant>V4L2_TUNER_CAP_NORM</constant></entry>
	    <entry>0x0002</entry>
	    <entry>This is a multi-standard tuner; the video standard
can or must be switched. (B/G PAL tuners for example are typically not
      considered multi-standard because the video standard is automatically
      determined from the frequency band.) The set of supported video
      standards is available from the &v4l2-input; pointing to this tuner,
      see the description of ioctl &VIDIOC-ENUMINPUT; for details. Only
      <constant>V4L2_TUNER_ANALOG_TV</constant> tuners can have this capability.</entry>
	  </row>
	  <row>
	    <entry><constant>V4L2_TUNER_CAP_HWSEEK_BOUNDED</constant></entry>
	    <entry>0x0004</entry>
	    <entry>If set, then this tuner supports the hardware seek functionality
	    where the seek stops when it reaches the end of the frequency range.</entry>
	  </row>
	  <row>
	    <entry><constant>V4L2_TUNER_CAP_HWSEEK_WRAP</constant></entry>
	    <entry>0x0008</entry>
	    <entry>If set, then this tuner supports the hardware seek functionality
	    where the seek wraps around when it reaches the end of the frequency range.</entry>
	  </row>
	  <row>
	<entry><constant>V4L2_TUNER_CAP_STEREO</constant></entry>
	<entry>0x0010</entry>
	<entry>Stereo audio reception is supported.</entry>
	  </row>
	  <row>
	    <entry><constant>V4L2_TUNER_CAP_LANG1</constant></entry>
	    <entry>0x0040</entry>
	    <entry>Reception of the primary language of a bilingual
audio program is supported. Bilingual audio is a feature of
two-channel systems, transmitting the primary language monaural on the
main audio carrier and a secondary language monaural on a second
carrier. Only
      <constant>V4L2_TUNER_ANALOG_TV</constant> tuners can have this capability.</entry>
	  </row>
	  <row>
	    <entry><constant>V4L2_TUNER_CAP_LANG2</constant></entry>
	    <entry>0x0020</entry>
	    <entry>Reception of the secondary language of a bilingual
audio program is supported. Only
      <constant>V4L2_TUNER_ANALOG_TV</constant> tuners can have this capability.</entry>
	  </row>
	  <row>
	    <entry><constant>V4L2_TUNER_CAP_SAP</constant></entry>
	    <entry>0x0020</entry>
	    <entry><para>Reception of a secondary audio program is
supported. This is a feature of the BTSC system which accompanies the
NTSC video standard. Two audio carriers are available for mono or
stereo transmissions of a primary language, and an independent third
carrier for a monaural secondary language. Only
      <constant>V4L2_TUNER_ANALOG_TV</constant> tuners can have this capability.</para><para>Note the
<constant>V4L2_TUNER_CAP_LANG2</constant> and
<constant>V4L2_TUNER_CAP_SAP</constant> flags are synonyms.
<constant>V4L2_TUNER_CAP_SAP</constant> applies when the tuner
supports the <constant>V4L2_STD_NTSC_M</constant> video
standard.</para><!-- FIXME what if PAL+NTSC and Bi but not SAP? --></entry>
	  </row>
	  <row>
	<entry><constant>V4L2_TUNER_CAP_RDS</constant></entry>
	<entry>0x0080</entry>
	<entry>RDS capture is supported. This capability is only valid for
radio tuners.</entry>
	  </row>
	  <row>
	<entry><constant>V4L2_TUNER_CAP_RDS_BLOCK_IO</constant></entry>
	<entry>0x0100</entry>
	<entry>The RDS data is passed as unparsed RDS blocks.</entry>
	  </row>
	  <row>
	<entry><constant>V4L2_TUNER_CAP_RDS_CONTROLS</constant></entry>
	<entry>0x0200</entry>
	<entry>The RDS data is parsed by the hardware and set via controls.</entry>
	  </row>
	  <row>
	<entry><constant>V4L2_TUNER_CAP_FREQ_BANDS</constant></entry>
	<entry>0x0400</entry>
	<entry>The &VIDIOC-ENUM-FREQ-BANDS; ioctl can be used to enumerate
	the available frequency bands.</entry>
	  </row>
	</tbody>
      </tgroup>
    </table>

    <table pgwide="1" frame="none" id="tuner-rxsubchans">
      <title>Tuner Audio Reception Flags</title>
      <tgroup cols="3">
	&cs-def;
	<tbody valign="top">
	  <row>
	    <entry><constant>V4L2_TUNER_SUB_MONO</constant></entry>
	    <entry>0x0001</entry>
	    <entry>The tuner receives a mono audio signal.</entry>
	  </row>
	  <row>
	    <entry><constant>V4L2_TUNER_SUB_STEREO</constant></entry>
	    <entry>0x0002</entry>
	    <entry>The tuner receives a stereo audio signal.</entry>
	  </row>
	  <row>
	    <entry><constant>V4L2_TUNER_SUB_LANG1</constant></entry>
	    <entry>0x0008</entry>
	    <entry>The tuner receives the primary language of a
bilingual audio signal. Drivers must clear this flag when the current
video standard is <constant>V4L2_STD_NTSC_M</constant>.</entry>
	  </row>
	  <row>
	    <entry><constant>V4L2_TUNER_SUB_LANG2</constant></entry>
	    <entry>0x0004</entry>
	    <entry>The tuner receives the secondary language of a
bilingual audio signal (or a second audio program).</entry>
	  </row>
	  <row>
	    <entry><constant>V4L2_TUNER_SUB_SAP</constant></entry>
	    <entry>0x0004</entry>
	    <entry>The tuner receives a Second Audio Program. Note the
<constant>V4L2_TUNER_SUB_LANG2</constant> and
<constant>V4L2_TUNER_SUB_SAP</constant> flags are synonyms. The
<constant>V4L2_TUNER_SUB_SAP</constant> flag applies when the
current video standard is <constant>V4L2_STD_NTSC_M</constant>.</entry>
	  </row>
	  <row>
	    <entry><constant>V4L2_TUNER_SUB_RDS</constant></entry>
	    <entry>0x0010</entry>
	    <entry>The tuner receives an RDS channel.</entry>
	  </row>
	</tbody>
      </tgroup>
    </table>

    <table pgwide="1" frame="none" id="tuner-audmode">
      <title>Tuner Audio Modes</title>
      <tgroup cols="3">
	&cs-def;
	<tbody valign="top">
	  <row>
	    <entry><constant>V4L2_TUNER_MODE_MONO</constant></entry>
	    <entry>0</entry>
	    <entry>Play mono audio. When the tuner receives a stereo
signal this a down-mix of the left and right channel. When the tuner
receives a bilingual or SAP signal this mode selects the primary
language.</entry>
	  </row>
	  <row>
	    <entry><constant>V4L2_TUNER_MODE_STEREO</constant></entry>
	    <entry>1</entry>
	    <entry><para>Play stereo audio. When the tuner receives
bilingual audio it may play different languages on the left and right
channel or the primary language is played on both channels.</para><para>Playing
different languages in this mode is
deprecated. New drivers should do this only in
<constant>MODE_LANG1_LANG2</constant>.</para><para>When the tuner
receives no stereo signal or does not support stereo reception the
driver shall fall back to <constant>MODE_MONO</constant>.</para></entry>
	  </row>
	  <row>
	    <entry><constant>V4L2_TUNER_MODE_LANG1</constant></entry>
	    <entry>3</entry>
	    <entry>Play the primary language, mono or stereo. Only
<constant>V4L2_TUNER_ANALOG_TV</constant> tuners support this
mode.</entry>
	  </row>
	  <row>
	    <entry><constant>V4L2_TUNER_MODE_LANG2</constant></entry>
	    <entry>2</entry>
	    <entry>Play the secondary language, mono. When the tuner
receives no bilingual audio or SAP, or their reception is not
supported the driver shall fall back to mono or stereo mode. Only
<constant>V4L2_TUNER_ANALOG_TV</constant> tuners support this
mode.</entry>
	  </row>
	  <row>
	    <entry><constant>V4L2_TUNER_MODE_SAP</constant></entry>
	    <entry>2</entry>
	    <entry>Play the Second Audio Program. When the tuner
receives no bilingual audio or SAP, or their reception is not
supported the driver shall fall back to mono or stereo mode. Only
<constant>V4L2_TUNER_ANALOG_TV</constant> tuners support this mode.
Note the <constant>V4L2_TUNER_MODE_LANG2</constant> and
<constant>V4L2_TUNER_MODE_SAP</constant> are synonyms.</entry>
	  </row>
	  <row>
	    <entry><constant>V4L2_TUNER_MODE_LANG1_LANG2</constant></entry>
	    <entry>4</entry>
	    <entry>Play the primary language on the left channel, the
secondary language on the right channel. When the tuner receives no
bilingual audio or SAP, it shall fall back to
<constant>MODE_LANG1</constant> or <constant>MODE_MONO</constant>.
Only <constant>V4L2_TUNER_ANALOG_TV</constant> tuners support this
mode.</entry>
	  </row>
	</tbody>
      </tgroup>
    </table>

    <table pgwide="1" frame="all" id="tuner-matrix">
      <title>Tuner Audio Matrix</title>
      <tgroup cols="6" align="center">
	<colspec align="left" />
	<colspec colname="c2" colwidth="1*" />
	<colspec colwidth="1*" />
	<colspec colwidth="1*" />
	<colspec colnum="6" colname="c6" colwidth="1*" />
	<spanspec namest="c2" nameend="c6" spanname="hspan" align="center" />
	<thead>
	  <row>
	    <entry></entry>
	    <entry spanname="hspan">Selected
<constant>V4L2_TUNER_MODE_</constant></entry>
	  </row>
	  <row>
	    <entry>Received <constant>V4L2_TUNER_SUB_</constant></entry>
	    <entry><constant>MONO</constant></entry>
	    <entry><constant>STEREO</constant></entry>
	    <entry><constant>LANG1</constant></entry>
	    <entry><constant>LANG2 = SAP</constant></entry>
	    <entry><constant>LANG1_LANG2</constant><footnote><para>This
mode has been added in Linux 2.6.17 and may not be supported by older
drivers.</para></footnote></entry>
	  </row>
	</thead>
	<tbody valign="top">
	  <row>
	    <entry><constant>MONO</constant></entry>
	    <entry>Mono</entry>
	    <entry>Mono/Mono</entry>
	    <entry>Mono</entry>
	    <entry>Mono</entry>
	    <entry>Mono/Mono</entry>
	  </row>
	  <row>
	    <entry><constant>MONO | SAP</constant></entry>
	    <entry>Mono</entry>
	    <entry>Mono/Mono</entry>
	    <entry>Mono</entry>
	    <entry>SAP</entry>
	    <entry>Mono/SAP (preferred) or Mono/Mono</entry>
	  </row>
	  <row>
	    <entry><constant>STEREO</constant></entry>
	    <entry>L+R</entry>
	    <entry>L/R</entry>
	    <entry>Stereo L/R (preferred) or Mono L+R</entry>
	    <entry>Stereo L/R (preferred) or Mono L+R</entry>
	    <entry>L/R (preferred) or L+R/L+R</entry>
	  </row>
	  <row>
	    <entry><constant>STEREO | SAP</constant></entry>
	    <entry>L+R</entry>
	    <entry>L/R</entry>
	    <entry>Stereo L/R (preferred) or Mono L+R</entry>
	    <entry>SAP</entry>
	    <entry>L+R/SAP (preferred) or L/R or L+R/L+R</entry>
	  </row>
	  <row>
	    <entry><constant>LANG1 | LANG2</constant></entry>
	    <entry>Language&nbsp;1</entry>
	    <entry>Lang1/Lang2 (deprecated<footnote><para>Playback of
both languages in <constant>MODE_STEREO</constant> is deprecated. In
the future drivers should produce only the primary language in this
mode. Applications should request
<constant>MODE_LANG1_LANG2</constant> to record both languages or a
stereo signal.</para></footnote>) or
Lang1/Lang1</entry>
	    <entry>Language&nbsp;1</entry>
	    <entry>Language&nbsp;2</entry>
	    <entry>Lang1/Lang2 (preferred) or Lang1/Lang1</entry>
	  </row>
	</tbody>
      </tgroup>
    </table>
  </refsect1>

  <refsect1>
    &return-value;

    <variablelist>
      <varlistentry>
	<term><errorcode>EINVAL</errorcode></term>
	<listitem>
	  <para>The &v4l2-tuner; <structfield>index</structfield> is
out of bounds.</para>
	</listitem>
      </varlistentry>
    </variablelist>
  </refsect1>
</refentry><|MERGE_RESOLUTION|>--- conflicted
+++ resolved
@@ -125,11 +125,7 @@
 <constant>V4L2_TUNER_CAP_NORM</constant> flags can't be used.</para>
 <para>If multiple frequency bands are supported, then
 <structfield>capability</structfield> is the union of all
-<<<<<<< HEAD
-<structfield>capability></structfield> fields of each &v4l2-frequency-band;.
-=======
 <structfield>capability</structfield> fields of each &v4l2-frequency-band;.
->>>>>>> 9450d57e
 </para></entry>
 	  </row>
 	  <row>
