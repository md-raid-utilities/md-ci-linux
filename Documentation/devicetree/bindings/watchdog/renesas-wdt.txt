--- conflicted
+++ resolved
@@ -6,10 +6,7 @@
 	       Examples with soctypes are:
 	         - "renesas,r8a7795-wdt" (R-Car H3)
 	         - "renesas,r8a7796-wdt" (R-Car M3-W)
-<<<<<<< HEAD
-=======
 	         - "renesas,r8a77995-wdt" (R-Car D3)
->>>>>>> bb176f67
 	         - "renesas,r7s72100-wdt" (RZ/A1)
 
   When compatible with the generic version, nodes must list the SoC-specific
