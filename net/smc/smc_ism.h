--- conflicted
+++ resolved
@@ -89,12 +89,9 @@
 	return __smc_ism_is_emulated(chid);
 }
 
-<<<<<<< HEAD
-=======
 static inline bool smc_ism_is_loopback(struct smcd_dev *smcd)
 {
 	return (smcd->ops->get_chid(smcd) == 0xFFFF);
 }
 
->>>>>>> 0c383648
 #endif