--- conflicted
+++ resolved
@@ -607,13 +607,9 @@
 	wiphy->flags |= WIPHY_FLAG_NETNS_OK |
 			WIPHY_FLAG_4ADDR_AP |
 			WIPHY_FLAG_4ADDR_STATION |
-<<<<<<< HEAD
-			WIPHY_FLAG_REPORTS_OBSS;
-=======
 			WIPHY_FLAG_REPORTS_OBSS |
 			WIPHY_FLAG_OFFCHAN_TX |
 			WIPHY_FLAG_HAS_REMAIN_ON_CHANNEL;
->>>>>>> eb1852b1
 
 	wiphy->features = NL80211_FEATURE_SK_TX_STATUS;
 
